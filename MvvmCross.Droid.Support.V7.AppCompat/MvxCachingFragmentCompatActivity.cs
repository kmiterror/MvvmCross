// MvxCachingFragmentActivityCompat.cs
// (c) Copyright Cirrious Ltd. http://www.cirrious.com
// MvvmCross is licensed using Microsoft Public License (Ms-PL)
// Contributions and inspirations noted in readme.md and license.txt
//
// Project Lead - Stuart Lodge, @slodge, me@slodge.com

using System;
using System.Collections.Generic;
using System.Linq;
using Android.Content;
using Android.OS;
using Android.Runtime;
using Android.Support.V4.App;
using Android.Util;
using Android.Views;
using MvvmCross.Platform;
using MvvmCross.Platform.Exceptions;
using MvvmCross.Platform.Platform;
using MvvmCross.Binding.Droid.BindingContext;
using MvvmCross.Droid.Platform;
using MvvmCross.Droid.Views;
using MvvmCross.Core.ViewModels;
using MvvmCross.Core.Views;
using MvvmCross.Droid.Shared.Caching;
using MvvmCross.Droid.Shared.Presenter;
using MvvmCross.Droid.Shared.Attributes;
using MvvmCross.Droid.Shared.Fragments;

namespace MvvmCross.Droid.Support.V7.AppCompat
{
    [Register("mvvmcross.droid.support.v7.appcompat.MvxCachingFragmentCompatActivity")]
    public class MvxCachingFragmentCompatActivity : MvxAppCompatActivity, IFragmentCacheableActivity, IMvxFragmentHost
    {
        public const string ViewModelRequestBundleKey = "__mvxViewModelRequest";
        private const string SavedFragmentTypesKey = "__mvxSavedFragmentTypes";
        private IFragmentCacheConfiguration _fragmentCacheConfiguration;

        public override View OnCreateView(View parent, string name, Context context, IAttributeSet attrs)
        {
            var view = MvxAppCompatActivityHelper.OnCreateView(parent, name, context, attrs);
            return view ?? base.OnCreateView(parent, name, context, attrs);
        }

        protected enum FragmentReplaceMode
        {
            NoReplace,
            ReplaceFragment,
            ReplaceFragmentAndViewModel
        }

        protected MvxCachingFragmentCompatActivity()
        {
        }

        protected MvxCachingFragmentCompatActivity(IntPtr javaReference, JniHandleOwnership transfer)
            : base(javaReference, transfer)
        {}

        private static void RestoreViewModelsFromBundle(IMvxJsonConverter serializer, Bundle savedInstanceState)
        {
            IMvxSavedStateConverter savedStateConverter;
            IMvxMultipleViewModelCache viewModelCache;
            IMvxViewModelLoader viewModelLoader;

            if (!Mvx.TryResolve(out savedStateConverter))
            {
                Mvx.Trace("Could not resolve IMvxSavedStateConverter, won't be able to convert saved state");
                return;
            }

            if (!Mvx.TryResolve(out viewModelCache))
            {
                Mvx.Trace("Could not resolve IMvxMultipleViewModelCache, won't be able to convert saved state");
                return;
            }

            if (!Mvx.TryResolve(out viewModelLoader))
            {
                Mvx.Trace("Could not resolve IMvxViewModelLoader, won't be able to load ViewModel for caching");
                return;
            }

            // Harder ressurection, just in case we were killed to death.
            var json = savedInstanceState.GetString(SavedFragmentTypesKey);
            if (string.IsNullOrEmpty(json)) return;

            var savedState = serializer.DeserializeObject<Dictionary<string, Type>>(json);
            foreach (var item in savedState)
            {
                var bundle = savedInstanceState.GetBundle(item.Key);
                if (bundle.IsEmpty) continue;

                var mvxBundle = savedStateConverter.Read(bundle);
                var request = MvxViewModelRequest.GetDefaultRequest(item.Value);

                // repopulate the ViewModel with the SavedState and cache it.
                var vm = viewModelLoader.LoadViewModel(request, mvxBundle);
                viewModelCache.Cache(vm, item.Key);
            }
        }

        private void RestoreFragmentsCache()
        {
            // See if Fragments were just sleeping, and repopulate the _lookup (which is accesed in GetFragmentInfoByTag)
            // with references to them.

            // we do not want to restore fragments which aren't tracked by our cache
            foreach (var fragment in GetCurrentCacheableFragments())
            {
                // if used tag is proper tag such that:
                // it is unique and immutable
                // and fragment is properly registered
                // then there must be exactly one matching value in _lookup fragment cache container
                var fragmentTag = GetTagFromFragment(fragment);
                var fragmentInfo = GetFragmentInfoByTag(fragmentTag);

                fragmentInfo.CachedFragment = fragment as IMvxFragmentView;
            }
        }

        private Dictionary<string, Type> CreateFragmentTypesDictionary(Bundle outState)
        {
            IMvxSavedStateConverter savedStateConverter;
            if (!Mvx.TryResolve(out savedStateConverter))
            {
                return null;
            }

            var typesForKeys = new Dictionary<string, Type>();

            var currentFragsInfo = GetCurrentCacheableFragmentsInfo();
            foreach (var info in currentFragsInfo)
            {
                var fragment = info.CachedFragment as IMvxFragmentView;
                if (fragment == null)
                    continue;

                var mvxBundle = fragment.CreateSaveStateBundle();
                var bundle = new Bundle();
                savedStateConverter.Write(bundle, mvxBundle);
                outState.PutBundle(info.Tag, bundle);

                if (!typesForKeys.ContainsKey(info.Tag))
                    typesForKeys.Add(info.Tag, info.ViewModelType);
            }

            return typesForKeys;
        }

        protected virtual void ReplaceFragment(FragmentTransaction ft, IMvxCachedFragmentInfo fragInfo)
        {
            ft.Replace(fragInfo.ContentId, fragInfo.CachedFragment as Fragment, fragInfo.Tag);
        }

        protected override void OnSaveInstanceState(Bundle outState)
        {
            base.OnSaveInstanceState(outState);
            IMvxJsonConverter ser;
            if (FragmentCacheConfiguration.HasAnyFragmentsRegisteredToCache && Mvx.TryResolve(out ser))
            {
                FragmentCacheConfiguration.SaveFragmentCacheConfigurationState(outState, ser);

                var typesForKeys = CreateFragmentTypesDictionary(outState);
                if (typesForKeys == null)
                    return;

                var json = ser.SerializeObject(typesForKeys);
                outState.PutString(SavedFragmentTypesKey, json);
            }
        }

        /// <summary>
        ///     Show Fragment with a specific tag at a specific placeholder
        /// </summary>
        /// <param name="tag">The tag for the fragment to lookup</param>
        /// <param name="contentId">Where you want to show the Fragment</param>
        /// <param name="bundle">Bundle which usually contains a Serialized MvxViewModelRequest</param>
        /// <param name="forceAddToBackStack">If you want to force add the fragment to the backstack so on backbutton it will go back to it. Note: This will override IMvxCachedFragmentInfo.AddToBackStack configuration.</param>
        /// <param name="forceReplaceFragment">If you want the fragment to be re-created</param>
        protected virtual void ShowFragment(string tag, int contentId, Bundle bundle, bool forceAddToBackStack = false, bool forceReplaceFragment = false)
        {
            IMvxCachedFragmentInfo fragInfo;
            FragmentCacheConfiguration.TryGetValue(tag, out fragInfo);

            IMvxCachedFragmentInfo currentFragInfo = null;
            var currentFragment = SupportFragmentManager.FindFragmentById(contentId);

            if (currentFragment != null)
                FragmentCacheConfiguration.TryGetValue(currentFragment.Tag, out currentFragInfo);

            if (fragInfo == null)
                throw new MvxException("Could not find tag: {0} in cache, you need to register it first.", tag);

            // We shouldn't replace the current fragment unless we really need to.
            FragmentReplaceMode fragmentReplaceMode = FragmentReplaceMode.ReplaceFragmentAndViewModel;
            if (!forceReplaceFragment)
                fragmentReplaceMode = ShouldReplaceCurrentFragment(fragInfo, currentFragInfo, bundle);

            if (fragmentReplaceMode == FragmentReplaceMode.NoReplace)
                return;

            var ft = SupportFragmentManager.BeginTransaction();
            OnBeforeFragmentChanging(fragInfo, ft);

            fragInfo.ContentId = contentId;

            //If we already have a previously created fragment, we only need to send the new parameters
            if (fragInfo.CachedFragment != null && fragmentReplaceMode == FragmentReplaceMode.ReplaceFragment)
            {
                (fragInfo.CachedFragment as Fragment).Arguments.Clear();
                (fragInfo.CachedFragment as Fragment).Arguments.PutAll(bundle);
            }
            else
            {
                //Otherwise, create one and cache it
                fragInfo.CachedFragment = Fragment.Instantiate(this, FragmentJavaName(fragInfo.FragmentType),
                    bundle) as IMvxFragmentView;
                OnFragmentCreated(fragInfo, ft);
            }

            ft.Replace(fragInfo.ContentId, fragInfo.CachedFragment as Fragment, fragInfo.Tag);

            //if replacing ViewModel then clear the cache after the fragment
            //has been added to the transaction so that the Tag property is not null
            //and the UniqueImmutableCacheTag property (if not overridden) has the correct value
            if (fragmentReplaceMode == FragmentReplaceMode.ReplaceFragmentAndViewModel)
            {
                var cache = Mvx.GetSingleton<IMvxMultipleViewModelCache>();
                cache.GetAndClear(fragInfo.ViewModelType, GetTagFromFragment(fragInfo.CachedFragment as Fragment));
            }

            if ((currentFragment != null && fragInfo.AddToBackStack) || forceAddToBackStack)
            {
                ft.AddToBackStack(fragInfo.Tag);
            }

            OnFragmentChanging(fragInfo, ft);
            ft.Commit();
            SupportFragmentManager.ExecutePendingTransactions();
            OnFragmentChanged(fragInfo);
        }

        protected virtual FragmentReplaceMode ShouldReplaceCurrentFragment(IMvxCachedFragmentInfo newFragment, IMvxCachedFragmentInfo currentFragment, Bundle replacementBundle)
        {
            var oldBundle = (newFragment.CachedFragment as Fragment)?.Arguments;
            if (oldBundle == null) return FragmentReplaceMode.ReplaceFragment;

            var serializer = Mvx.Resolve<IMvxNavigationSerializer>();

            var json = oldBundle.GetString(MvxFragmentsPresenter.ViewModelRequestBundleKey);
            var oldRequest = serializer.Serializer.DeserializeObject<MvxViewModelRequest>(json);
            if (oldRequest == null) return FragmentReplaceMode.ReplaceFragment;

            json = replacementBundle.GetString(MvxFragmentsPresenter.ViewModelRequestBundleKey);
            var replacementRequest = serializer.Serializer.DeserializeObject<MvxViewModelRequest>(json);
            if (replacementRequest == null) return FragmentReplaceMode.ReplaceFragment;

            var areParametersEqual = ((oldRequest.ParameterValues == replacementRequest.ParameterValues) ||
                (oldRequest.ParameterValues.Count == replacementRequest.ParameterValues.Count &&
                    !oldRequest.ParameterValues.Except(replacementRequest.ParameterValues).Any()));

            if (currentFragment?.Tag != newFragment.Tag)
            {
                return !areParametersEqual
                    ? FragmentReplaceMode.ReplaceFragmentAndViewModel
                        : FragmentReplaceMode.ReplaceFragment;
            }
            else
                return !areParametersEqual
                    ? FragmentReplaceMode.ReplaceFragmentAndViewModel
                        : FragmentReplaceMode.NoReplace;
        }

        public override void OnBackPressed()
        {
            if (SupportFragmentManager.BackStackEntryCount >= 1)
            {
                SupportFragmentManager.PopBackStackImmediate();

                if (FragmentCacheConfiguration.EnableOnFragmentPoppedCallback)
                {
                    //NOTE(vvolkgang) this is returning ALL the frags. Should we return only the visible ones?
                    var currentFragsInfo = GetCurrentCacheableFragmentsInfo();
                    OnFragmentPopped(currentFragsInfo);
                }

                return;
            }

            base.OnBackPressed();
        }

        protected virtual List<IMvxCachedFragmentInfo> GetCurrentCacheableFragmentsInfo()
        {
            return GetCurrentCacheableFragments()
                    .Select(frag => GetFragmentInfoByTag(GetTagFromFragment(frag)))
                    .ToList();
        }

        protected virtual IEnumerable<Fragment> GetCurrentCacheableFragments()
        {
            var currentFragments = SupportFragmentManager.Fragments ?? Enumerable.Empty<Fragment>();

            return currentFragments
                .Where(fragment => fragment != null)
                // we are not interested in fragments which are not supposed to cache!
				.Where(fragment => fragment.GetType().IsFragmentCacheable(GetType()));
        }

        protected virtual IMvxCachedFragmentInfo GetLastFragmentInfo()
        {
            var currentCacheableFragments = GetCurrentCacheableFragments().ToList();
            if (!currentCacheableFragments.Any())
                throw new InvalidOperationException("Cannot retrieve last fragment as FragmentManager is empty.");

            var lastFragment = currentCacheableFragments.Last();
            var tagFragment = GetTagFromFragment(lastFragment);

            return GetFragmentInfoByTag(tagFragment);
        }

        protected virtual string GetTagFromFragment(Fragment fragment)
        {
            var mvxFragmentView = fragment as IMvxFragmentView;

            // ReSharper disable once PossibleNullReferenceException
            // Fragment can never be null because registered fragment has to inherit from IMvxFragmentView
            return mvxFragmentView.UniqueImmutableCacheTag;
        }

<<<<<<< HEAD
        protected override void OnCreate(Bundle bundle)
        {
            base.OnCreate(bundle);

            if (bundle == null)
            {
                var fragmentRequestText = Intent.Extras?.GetString(ViewModelRequestBundleKey);
                if (fragmentRequestText == null)
                    return;

                var converter = Mvx.Resolve<IMvxNavigationSerializer>();
                var fragmentRequest = converter.Serializer.DeserializeObject<MvxViewModelRequest>(fragmentRequestText);

                var mvxAndroidViewPresenter = Mvx.Resolve<IMvxAndroidViewPresenter>();
                mvxAndroidViewPresenter.Show(fragmentRequest);
            }
=======
	    protected override void OnCreate (Bundle bundle)
	    {
		    // Prevents crash when activity in background with history enable is reopened after 
        	// Android does some auto memory management.
        	var setup = MvxAndroidSetupSingleton.EnsureSingletonAvailable(this);
        	setup.EnsureInitialized();
            
		    base.OnCreate (bundle);

		    if (bundle == null)
                HandleIntent(Intent);
			else
			{
				IMvxJsonConverter serializer;
				if (!Mvx.TryResolve(out serializer))
				{
					Mvx.Trace(
						"Could not resolve IMvxJsonConverter, it is going to be hard to create ViewModel cache");
					return;
				}

				FragmentCacheConfiguration.RestoreCacheConfiguration(bundle, serializer);
				// Gabriel has blown his trumpet. Ressurect Fragments from the dead.
				RestoreFragmentsCache();

				RestoreViewModelsFromBundle(serializer, bundle);
			}
	    }

        protected override void OnNewIntent(Intent intent)
        {
            base.OnNewIntent(intent);

            HandleIntent(intent);
        }

        protected virtual void HandleIntent(Intent intent)
        {
            var fragmentRequestText = intent.Extras?.GetString(ViewModelRequestBundleKey);
            if (fragmentRequestText == null)
                return;

            var converter = Mvx.Resolve<IMvxNavigationSerializer>();
            var fragmentRequest = converter.Serializer.DeserializeObject<MvxViewModelRequest>(fragmentRequestText);

            var mvxAndroidViewPresenter = Mvx.Resolve<IMvxAndroidViewPresenter>();
            mvxAndroidViewPresenter.Show(fragmentRequest);
>>>>>>> a0db8f71
        }

        /// <summary>
        /// Close Fragment with a specific tag at a specific placeholder
        /// </summary>
        /// <param name="tag">The tag for the fragment to lookup</param>
        /// <param name="contentId">Where you want to close the Fragment</param>
        protected virtual void CloseFragment(string tag, int contentId)
        {
            var frag = SupportFragmentManager.FindFragmentById(contentId);
            if (frag == null) return;

            SupportFragmentManager.PopBackStackImmediate(tag, 1);
        }

        protected virtual string FragmentJavaName(Type fragmentType)
        {
            var namespaceText = fragmentType.Namespace ?? "";
            if (namespaceText.Length > 0)
                namespaceText = namespaceText.ToLowerInvariant() + ".";
            return namespaceText + fragmentType.Name;
        }

        public virtual void OnBeforeFragmentChanging(IMvxCachedFragmentInfo fragmentInfo, FragmentTransaction transaction)
        {
        }

        // Called before the transaction is commited
        public virtual void OnFragmentChanging(IMvxCachedFragmentInfo fragmentInfo, FragmentTransaction transaction) { }

        public virtual void OnFragmentChanged(IMvxCachedFragmentInfo fragmentInfo)
        {
        }

        public virtual void OnFragmentPopped(IList<IMvxCachedFragmentInfo> currentFragmentsInfo)
        {
        }

        public virtual void OnFragmentCreated(IMvxCachedFragmentInfo fragmentInfo, FragmentTransaction transaction)
        {
        }

        protected virtual IMvxCachedFragmentInfo GetFragmentInfoByTag(string tag)
        {
            IMvxCachedFragmentInfo fragInfo;
            FragmentCacheConfiguration.TryGetValue(tag, out fragInfo);

            if (fragInfo == null)
                throw new MvxException("Could not find tag: {0} in cache, you need to register it first.", tag);
            return fragInfo;
        }

        public IFragmentCacheConfiguration FragmentCacheConfiguration => _fragmentCacheConfiguration ?? (_fragmentCacheConfiguration = BuildFragmentCacheConfiguration());

        public virtual IFragmentCacheConfiguration BuildFragmentCacheConfiguration()
        {
            return new DefaultFragmentCacheConfiguration();
        }

<<<<<<< HEAD
        protected virtual string GetFragmentTag(MvxViewModelRequest request, Bundle bundle, Type fragmentType)
        {
            // THAT won't work properly if you have multiple instance of same fragment type in same FragmentHost.
            // Override that in such cases
            return request.ViewModelType.FullName;
        }

        public virtual bool Show(MvxViewModelRequest request, Bundle bundle, Type fragmentType, MvxFragmentAttribute fragmentAttribute)
        {
            var fragmentTag = GetFragmentTag(request, bundle, fragmentType);
            FragmentCacheConfiguration.RegisterFragmentToCache(fragmentTag, fragmentType, request.ViewModelType, fragmentAttribute.AddToBackStack);

            ShowFragment(fragmentTag, fragmentAttribute.FragmentContentId, bundle);
            return true;
        }

        public virtual bool Close(IMvxViewModel viewModel)
        {
            //Workaround for closing fragments. This will not work when showing multiple fragments of the same viewmodel type in one activity
            var frag = GetCurrentCacheableFragmentsInfo().FirstOrDefault(x => x.ViewModelType == viewModel.GetType());
            if (frag == null)
            {
                return false;
            }

            // Close method can not be fully fixed at this moment. That requires some changes in main MvvmCross library
            CloseFragment(frag.Tag, frag.ContentId);
            return true;
        }
=======
		protected virtual string GetFragmentTag(MvxViewModelRequest request, Bundle bundle, Type fragmentType)
		{
			// THAT won't work properly if you have multiple instance of same fragment type in same FragmentHost.
			// Override that in such cases
			return request.ViewModelType.FullName;
		}

		public virtual bool Show(MvxViewModelRequest request, Bundle bundle, Type fragmentType, MvxFragmentAttribute fragmentAttribute)
		{
			var fragmentTag = GetFragmentTag(request, bundle, fragmentType);
			FragmentCacheConfiguration.RegisterFragmentToCache(fragmentTag, fragmentType, request.ViewModelType, fragmentAttribute.AddToBackStack);

			ShowFragment(fragmentTag, fragmentAttribute.FragmentContentId, bundle);
			return true;
		}

		public virtual bool Close(IMvxViewModel viewModel)
		{
			if (SupportFragmentManager.BackStackEntryCount == 0)
			{
				base.OnBackPressed();
				return true;
			}

			//Workaround for closing fragments. This will not work when showing multiple fragments of the same viewmodel type in one activity
			var frag = GetCurrentCacheableFragmentsInfo ().FirstOrDefault (x => x.ViewModelType == viewModel.GetType());
			if (frag == null)
			{
				return false;
			}
			
			// Close method can not be fully fixed at this moment. That requires some changes in main MvvmCross library
			CloseFragment(frag.Tag, frag.ContentId);
			return true;
		}
>>>>>>> a0db8f71
    }

    public abstract class MvxCachingFragmentCompatActivity<TViewModel>
        : MvxCachingFragmentCompatActivity
    , IMvxAndroidView<TViewModel> where TViewModel : class, IMvxViewModel
    {
        protected MvxCachingFragmentCompatActivity(IntPtr ptr, JniHandleOwnership ownership) : base(ptr, ownership)
        {

        }

        protected MvxCachingFragmentCompatActivity()
        {

        }
        public new TViewModel ViewModel
        {
            get { return (TViewModel)base.ViewModel; }
            set { base.ViewModel = value; }
        }
    }
}
<|MERGE_RESOLUTION|>--- conflicted
+++ resolved
@@ -30,7 +30,7 @@
 namespace MvvmCross.Droid.Support.V7.AppCompat
 {
     [Register("mvvmcross.droid.support.v7.appcompat.MvxCachingFragmentCompatActivity")]
-    public class MvxCachingFragmentCompatActivity : MvxAppCompatActivity, IFragmentCacheableActivity, IMvxFragmentHost
+    public class MvxCachingFragmentCompatActivity : MvxFragmentCompatActivity, IFragmentCacheableActivity, IMvxFragmentHost
     {
         public const string ViewModelRequestBundleKey = "__mvxViewModelRequest";
         private const string SavedFragmentTypesKey = "__mvxSavedFragmentTypes";
@@ -43,11 +43,11 @@
         }
 
         protected enum FragmentReplaceMode
-        {
-            NoReplace,
-            ReplaceFragment,
-            ReplaceFragmentAndViewModel
-        }
+		{
+			NoReplace,
+			ReplaceFragment,
+			ReplaceFragmentAndViewModel
+		}
 
         protected MvxCachingFragmentCompatActivity()
         {
@@ -141,8 +141,8 @@
                 savedStateConverter.Write(bundle, mvxBundle);
                 outState.PutBundle(info.Tag, bundle);
 
-                if (!typesForKeys.ContainsKey(info.Tag))
-                    typesForKeys.Add(info.Tag, info.ViewModelType);
+				if(!typesForKeys.ContainsKey(info.Tag))
+                	typesForKeys.Add(info.Tag, info.ViewModelType);
             }
 
             return typesForKeys;
@@ -150,7 +150,7 @@
 
         protected virtual void ReplaceFragment(FragmentTransaction ft, IMvxCachedFragmentInfo fragInfo)
         {
-            ft.Replace(fragInfo.ContentId, fragInfo.CachedFragment as Fragment, fragInfo.Tag);
+			ft.Replace(fragInfo.ContentId, fragInfo.CachedFragment as Fragment, fragInfo.Tag);
         }
 
         protected override void OnSaveInstanceState(Bundle outState)
@@ -170,107 +170,107 @@
             }
         }
 
-        /// <summary>
-        ///     Show Fragment with a specific tag at a specific placeholder
-        /// </summary>
-        /// <param name="tag">The tag for the fragment to lookup</param>
-        /// <param name="contentId">Where you want to show the Fragment</param>
-        /// <param name="bundle">Bundle which usually contains a Serialized MvxViewModelRequest</param>
-        /// <param name="forceAddToBackStack">If you want to force add the fragment to the backstack so on backbutton it will go back to it. Note: This will override IMvxCachedFragmentInfo.AddToBackStack configuration.</param>
-        /// <param name="forceReplaceFragment">If you want the fragment to be re-created</param>
-        protected virtual void ShowFragment(string tag, int contentId, Bundle bundle, bool forceAddToBackStack = false, bool forceReplaceFragment = false)
-        {
-            IMvxCachedFragmentInfo fragInfo;
-            FragmentCacheConfiguration.TryGetValue(tag, out fragInfo);
-
-            IMvxCachedFragmentInfo currentFragInfo = null;
-            var currentFragment = SupportFragmentManager.FindFragmentById(contentId);
-
-            if (currentFragment != null)
-                FragmentCacheConfiguration.TryGetValue(currentFragment.Tag, out currentFragInfo);
-
-            if (fragInfo == null)
-                throw new MvxException("Could not find tag: {0} in cache, you need to register it first.", tag);
-
-            // We shouldn't replace the current fragment unless we really need to.
-            FragmentReplaceMode fragmentReplaceMode = FragmentReplaceMode.ReplaceFragmentAndViewModel;
-            if (!forceReplaceFragment)
-                fragmentReplaceMode = ShouldReplaceCurrentFragment(fragInfo, currentFragInfo, bundle);
-
-            if (fragmentReplaceMode == FragmentReplaceMode.NoReplace)
-                return;
-
-            var ft = SupportFragmentManager.BeginTransaction();
-            OnBeforeFragmentChanging(fragInfo, ft);
-
-            fragInfo.ContentId = contentId;
-
-            //If we already have a previously created fragment, we only need to send the new parameters
-            if (fragInfo.CachedFragment != null && fragmentReplaceMode == FragmentReplaceMode.ReplaceFragment)
-            {
-                (fragInfo.CachedFragment as Fragment).Arguments.Clear();
-                (fragInfo.CachedFragment as Fragment).Arguments.PutAll(bundle);
-            }
-            else
-            {
-                //Otherwise, create one and cache it
-                fragInfo.CachedFragment = Fragment.Instantiate(this, FragmentJavaName(fragInfo.FragmentType),
-                    bundle) as IMvxFragmentView;
-                OnFragmentCreated(fragInfo, ft);
-            }
-
-            ft.Replace(fragInfo.ContentId, fragInfo.CachedFragment as Fragment, fragInfo.Tag);
-
-            //if replacing ViewModel then clear the cache after the fragment
-            //has been added to the transaction so that the Tag property is not null
-            //and the UniqueImmutableCacheTag property (if not overridden) has the correct value
-            if (fragmentReplaceMode == FragmentReplaceMode.ReplaceFragmentAndViewModel)
-            {
-                var cache = Mvx.GetSingleton<IMvxMultipleViewModelCache>();
-                cache.GetAndClear(fragInfo.ViewModelType, GetTagFromFragment(fragInfo.CachedFragment as Fragment));
-            }
-
-            if ((currentFragment != null && fragInfo.AddToBackStack) || forceAddToBackStack)
-            {
-                ft.AddToBackStack(fragInfo.Tag);
-            }
-
-            OnFragmentChanging(fragInfo, ft);
-            ft.Commit();
-            SupportFragmentManager.ExecutePendingTransactions();
-            OnFragmentChanged(fragInfo);
-        }
-
-        protected virtual FragmentReplaceMode ShouldReplaceCurrentFragment(IMvxCachedFragmentInfo newFragment, IMvxCachedFragmentInfo currentFragment, Bundle replacementBundle)
-        {
-            var oldBundle = (newFragment.CachedFragment as Fragment)?.Arguments;
-            if (oldBundle == null) return FragmentReplaceMode.ReplaceFragment;
-
-            var serializer = Mvx.Resolve<IMvxNavigationSerializer>();
-
-            var json = oldBundle.GetString(MvxFragmentsPresenter.ViewModelRequestBundleKey);
-            var oldRequest = serializer.Serializer.DeserializeObject<MvxViewModelRequest>(json);
-            if (oldRequest == null) return FragmentReplaceMode.ReplaceFragment;
-
-            json = replacementBundle.GetString(MvxFragmentsPresenter.ViewModelRequestBundleKey);
-            var replacementRequest = serializer.Serializer.DeserializeObject<MvxViewModelRequest>(json);
-            if (replacementRequest == null) return FragmentReplaceMode.ReplaceFragment;
-
-            var areParametersEqual = ((oldRequest.ParameterValues == replacementRequest.ParameterValues) ||
-                (oldRequest.ParameterValues.Count == replacementRequest.ParameterValues.Count &&
-                    !oldRequest.ParameterValues.Except(replacementRequest.ParameterValues).Any()));
-
-            if (currentFragment?.Tag != newFragment.Tag)
-            {
-                return !areParametersEqual
-                    ? FragmentReplaceMode.ReplaceFragmentAndViewModel
-                        : FragmentReplaceMode.ReplaceFragment;
-            }
-            else
-                return !areParametersEqual
-                    ? FragmentReplaceMode.ReplaceFragmentAndViewModel
-                        : FragmentReplaceMode.NoReplace;
-        }
+		/// <summary>
+		///     Show Fragment with a specific tag at a specific placeholder
+		/// </summary>
+		/// <param name="tag">The tag for the fragment to lookup</param>
+		/// <param name="contentId">Where you want to show the Fragment</param>
+		/// <param name="bundle">Bundle which usually contains a Serialized MvxViewModelRequest</param>
+		/// <param name="forceAddToBackStack">If you want to force add the fragment to the backstack so on backbutton it will go back to it. Note: This will override IMvxCachedFragmentInfo.AddToBackStack configuration.</param>
+		/// <param name="forceReplaceFragment">If you want the fragment to be re-created</param>
+		protected virtual void ShowFragment(string tag, int contentId, Bundle bundle, bool forceAddToBackStack = false, bool forceReplaceFragment = false)
+		{
+			IMvxCachedFragmentInfo fragInfo;
+			FragmentCacheConfiguration.TryGetValue(tag, out fragInfo);
+
+			IMvxCachedFragmentInfo currentFragInfo = null;
+			var currentFragment = SupportFragmentManager.FindFragmentById(contentId);
+
+			if (currentFragment != null)
+				FragmentCacheConfiguration.TryGetValue(currentFragment.Tag, out currentFragInfo);
+
+			if (fragInfo == null)
+				throw new MvxException("Could not find tag: {0} in cache, you need to register it first.", tag);
+
+			// We shouldn't replace the current fragment unless we really need to.
+			FragmentReplaceMode fragmentReplaceMode = FragmentReplaceMode.ReplaceFragmentAndViewModel;
+			if (!forceReplaceFragment)
+				fragmentReplaceMode = ShouldReplaceCurrentFragment(fragInfo, currentFragInfo, bundle);
+
+			if (fragmentReplaceMode == FragmentReplaceMode.NoReplace)
+				return;
+
+			var ft = SupportFragmentManager.BeginTransaction();
+			OnBeforeFragmentChanging(fragInfo, ft);
+
+			fragInfo.ContentId = contentId;
+
+			//If we already have a previously created fragment, we only need to send the new parameters
+			if (fragInfo.CachedFragment != null && fragmentReplaceMode == FragmentReplaceMode.ReplaceFragment)
+			{
+				(fragInfo.CachedFragment as Fragment).Arguments.Clear();
+				(fragInfo.CachedFragment as Fragment).Arguments.PutAll(bundle);
+			}
+			else
+			{
+				//Otherwise, create one and cache it
+				fragInfo.CachedFragment = Fragment.Instantiate(this, FragmentJavaName(fragInfo.FragmentType),
+					bundle) as IMvxFragmentView;
+				OnFragmentCreated(fragInfo, ft);
+			}
+
+			ft.Replace(fragInfo.ContentId, fragInfo.CachedFragment as Fragment, fragInfo.Tag);
+
+			//if replacing ViewModel then clear the cache after the fragment
+			//has been added to the transaction so that the Tag property is not null
+			//and the UniqueImmutableCacheTag property (if not overridden) has the correct value
+			if (fragmentReplaceMode == FragmentReplaceMode.ReplaceFragmentAndViewModel)
+			{
+				var cache = Mvx.GetSingleton<IMvxMultipleViewModelCache>();
+				cache.GetAndClear(fragInfo.ViewModelType, GetTagFromFragment(fragInfo.CachedFragment as Fragment));
+			}
+
+			if ((currentFragment != null && fragInfo.AddToBackStack) || forceAddToBackStack)
+			{
+				ft.AddToBackStack(fragInfo.Tag);
+			}
+
+			OnFragmentChanging(fragInfo, ft);
+			ft.Commit();
+			SupportFragmentManager.ExecutePendingTransactions();
+			OnFragmentChanged(fragInfo);
+		}
+
+		protected virtual FragmentReplaceMode ShouldReplaceCurrentFragment(IMvxCachedFragmentInfo newFragment, IMvxCachedFragmentInfo currentFragment, Bundle replacementBundle)
+		{
+			var oldBundle = (newFragment.CachedFragment as Fragment)?.Arguments;
+			if (oldBundle == null) return FragmentReplaceMode.ReplaceFragment;
+
+			var serializer = Mvx.Resolve<IMvxNavigationSerializer>();
+
+			var json = oldBundle.GetString(MvxFragmentsPresenter.ViewModelRequestBundleKey);
+			var oldRequest = serializer.Serializer.DeserializeObject<MvxViewModelRequest>(json);
+			if (oldRequest == null) return FragmentReplaceMode.ReplaceFragment;
+
+			json = replacementBundle.GetString(MvxFragmentsPresenter.ViewModelRequestBundleKey);
+			var replacementRequest = serializer.Serializer.DeserializeObject<MvxViewModelRequest>(json);
+			if (replacementRequest == null) return FragmentReplaceMode.ReplaceFragment;
+
+			var areParametersEqual = ((oldRequest.ParameterValues == replacementRequest.ParameterValues) ||
+				(oldRequest.ParameterValues.Count == replacementRequest.ParameterValues.Count &&
+					!oldRequest.ParameterValues.Except(replacementRequest.ParameterValues).Any()));
+
+			if (currentFragment?.Tag != newFragment.Tag)
+			{
+				return !areParametersEqual
+					? FragmentReplaceMode.ReplaceFragmentAndViewModel
+						: FragmentReplaceMode.ReplaceFragment;
+			}
+			else
+				return !areParametersEqual
+					? FragmentReplaceMode.ReplaceFragmentAndViewModel
+						: FragmentReplaceMode.NoReplace;
+		}
 
         public override void OnBackPressed()
         {
@@ -329,24 +329,6 @@
             return mvxFragmentView.UniqueImmutableCacheTag;
         }
 
-<<<<<<< HEAD
-        protected override void OnCreate(Bundle bundle)
-        {
-            base.OnCreate(bundle);
-
-            if (bundle == null)
-            {
-                var fragmentRequestText = Intent.Extras?.GetString(ViewModelRequestBundleKey);
-                if (fragmentRequestText == null)
-                    return;
-
-                var converter = Mvx.Resolve<IMvxNavigationSerializer>();
-                var fragmentRequest = converter.Serializer.DeserializeObject<MvxViewModelRequest>(fragmentRequestText);
-
-                var mvxAndroidViewPresenter = Mvx.Resolve<IMvxAndroidViewPresenter>();
-                mvxAndroidViewPresenter.Show(fragmentRequest);
-            }
-=======
 	    protected override void OnCreate (Bundle bundle)
 	    {
 		    // Prevents crash when activity in background with history enable is reopened after 
@@ -394,7 +376,6 @@
 
             var mvxAndroidViewPresenter = Mvx.Resolve<IMvxAndroidViewPresenter>();
             mvxAndroidViewPresenter.Show(fragmentRequest);
->>>>>>> a0db8f71
         }
 
         /// <summary>
@@ -454,37 +435,6 @@
             return new DefaultFragmentCacheConfiguration();
         }
 
-<<<<<<< HEAD
-        protected virtual string GetFragmentTag(MvxViewModelRequest request, Bundle bundle, Type fragmentType)
-        {
-            // THAT won't work properly if you have multiple instance of same fragment type in same FragmentHost.
-            // Override that in such cases
-            return request.ViewModelType.FullName;
-        }
-
-        public virtual bool Show(MvxViewModelRequest request, Bundle bundle, Type fragmentType, MvxFragmentAttribute fragmentAttribute)
-        {
-            var fragmentTag = GetFragmentTag(request, bundle, fragmentType);
-            FragmentCacheConfiguration.RegisterFragmentToCache(fragmentTag, fragmentType, request.ViewModelType, fragmentAttribute.AddToBackStack);
-
-            ShowFragment(fragmentTag, fragmentAttribute.FragmentContentId, bundle);
-            return true;
-        }
-
-        public virtual bool Close(IMvxViewModel viewModel)
-        {
-            //Workaround for closing fragments. This will not work when showing multiple fragments of the same viewmodel type in one activity
-            var frag = GetCurrentCacheableFragmentsInfo().FirstOrDefault(x => x.ViewModelType == viewModel.GetType());
-            if (frag == null)
-            {
-                return false;
-            }
-
-            // Close method can not be fully fixed at this moment. That requires some changes in main MvvmCross library
-            CloseFragment(frag.Tag, frag.ContentId);
-            return true;
-        }
-=======
 		protected virtual string GetFragmentTag(MvxViewModelRequest request, Bundle bundle, Type fragmentType)
 		{
 			// THAT won't work properly if you have multiple instance of same fragment type in same FragmentHost.
@@ -520,7 +470,6 @@
 			CloseFragment(frag.Tag, frag.ContentId);
 			return true;
 		}
->>>>>>> a0db8f71
     }
 
     public abstract class MvxCachingFragmentCompatActivity<TViewModel>
@@ -529,12 +478,12 @@
     {
         protected MvxCachingFragmentCompatActivity(IntPtr ptr, JniHandleOwnership ownership) : base(ptr, ownership)
         {
-
+            
         }
 
         protected MvxCachingFragmentCompatActivity()
         {
-
+                
         }
         public new TViewModel ViewModel
         {
@@ -542,4 +491,4 @@
             set { base.ViewModel = value; }
         }
     }
-}
+}