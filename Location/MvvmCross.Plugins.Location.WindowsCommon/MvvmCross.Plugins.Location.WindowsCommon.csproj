﻿<?xml version="1.0" encoding="utf-8"?>
<Project ToolsVersion="4.0" DefaultTargets="Build" xmlns="http://schemas.microsoft.com/developer/msbuild/2003">
  <Import Project="$(MSBuildExtensionsPath)\$(MSBuildToolsVersion)\Microsoft.Common.props" Condition="Exists('$(MSBuildExtensionsPath)\$(MSBuildToolsVersion)\Microsoft.Common.props')" />
  <PropertyGroup>
    <MinimumVisualStudioVersion>12.0</MinimumVisualStudioVersion>
    <Configuration Condition=" '$(Configuration)' == '' ">Debug</Configuration>
    <Platform Condition=" '$(Platform)' == '' ">AnyCPU</Platform>
    <ProjectGuid>{6E7591E8-8651-40CE-9A62-4F835A63ABA3}</ProjectGuid>
    <OutputType>Library</OutputType>
    <AppDesignerFolder>Properties</AppDesignerFolder>
    <RootNamespace>MvvmCross.Plugins.Location.WindowsCommon</RootNamespace>
    <AssemblyName>MvvmCross.Plugins.Location.WindowsCommon</AssemblyName>
    <DefaultLanguage>en-US</DefaultLanguage>
    <FileAlignment>512</FileAlignment>
    <ProjectTypeGuids>{786C830F-07A1-408B-BD7F-6EE04809D6DB};{FAE04EC0-301F-11D3-BF4B-00C04F79EFBC}</ProjectTypeGuids>
    <TargetFrameworkProfile>Profile32</TargetFrameworkProfile>
    <TargetFrameworkVersion>v4.6</TargetFrameworkVersion>
  </PropertyGroup>
  <PropertyGroup Condition=" '$(Configuration)|$(Platform)' == 'Debug|AnyCPU' ">
    <DebugSymbols>true</DebugSymbols>
    <DebugType>full</DebugType>
    <Optimize>false</Optimize>
    <OutputPath>..\..\bin\Debug\Mvx\WindowsCommon\</OutputPath>
    <DefineConstants>DEBUG;TRACE</DefineConstants>
    <ErrorReport>prompt</ErrorReport>
    <WarningLevel>4</WarningLevel>
  </PropertyGroup>
  <PropertyGroup Condition=" '$(Configuration)|$(Platform)' == 'Release|AnyCPU' ">
    <DebugType>pdbonly</DebugType>
    <Optimize>true</Optimize>
    <OutputPath>..\..\bin\Release\Mvx\WindowsCommon\</OutputPath>
    <DefineConstants>TRACE</DefineConstants>
    <ErrorReport>prompt</ErrorReport>
    <WarningLevel>4</WarningLevel>
  </PropertyGroup>
  <ItemGroup>
    <!-- A reference to the entire .NET Framework is automatically included -->
    <ProjectReference Include="..\MvvmCross.Plugins.Location\MvvmCross.Plugins.Location.csproj">
      <Project>{8B0A9E43-E90F-455C-AE56-45BC70429167}</Project>
      <Name>MvvmCross.Plugins.Location</Name>
    </ProjectReference>
  </ItemGroup>
  <ItemGroup>
    <TargetPlatform Include="WindowsPhoneApp, Version=8.1" />
    <TargetPlatform Include="Windows, Version=8.1" />
  </ItemGroup>
  <ItemGroup>
    <Compile Include="MvxWCommonLocationWatcher.cs" />
    <Compile Include="Plugin.cs" />
    <Compile Include="Properties\AssemblyInfo.cs" />
  </ItemGroup>
  <ItemGroup>
<<<<<<< HEAD
=======
    <Reference Include="MvvmCross.Binding, Version=4.0.0.0, Culture=neutral, processorArchitecture=MSIL">
      <HintPath>..\..\packages\MvvmCross.Binding.4.1.4\lib\portable-win81+wpa81\MvvmCross.Binding.dll</HintPath>
      <Private>True</Private>
    </Reference>
>>>>>>> e7832421
    <Reference Include="MvvmCross.Core, Version=4.0.0.0, Culture=neutral, processorArchitecture=MSIL">
      <HintPath>..\..\packages\MvvmCross.Core.4.1.4\lib\portable-win81+wpa81\MvvmCross.Core.dll</HintPath>
      <Private>True</Private>
    </Reference>
    <Reference Include="MvvmCross.Localization, Version=4.0.0.0, Culture=neutral, processorArchitecture=MSIL">
      <HintPath>..\..\packages\MvvmCross.Binding.4.1.4\lib\portable-win81+wpa81\MvvmCross.Localization.dll</HintPath>
      <Private>True</Private>
    </Reference>
    <Reference Include="MvvmCross.Platform, Version=4.0.0.0, Culture=neutral, processorArchitecture=MSIL">
      <HintPath>..\..\packages\MvvmCross.Platform.4.1.4\lib\portable-win81+wpa81\MvvmCross.Platform.dll</HintPath>
      <Private>True</Private>
    </Reference>
    <Reference Include="MvvmCross.Platform.WindowsCommon, Version=4.0.0.0, Culture=neutral, processorArchitecture=MSIL">
      <HintPath>..\..\packages\MvvmCross.Platform.4.1.4\lib\portable-win81+wpa81\MvvmCross.Platform.WindowsCommon.dll</HintPath>
      <Private>True</Private>
    </Reference>
    <Reference Include="MvvmCross.WindowsCommon, Version=4.0.0.0, Culture=neutral, processorArchitecture=MSIL">
      <HintPath>..\..\packages\MvvmCross.Core.4.1.4\lib\portable-win81+wpa81\MvvmCross.WindowsCommon.dll</HintPath>
      <Private>True</Private>
    </Reference>
  </ItemGroup>
  <ItemGroup>
    <None Include="packages.config" />
  </ItemGroup>
  <Import Project="$(MSBuildExtensionsPath32)\Microsoft\Portable\$(TargetFrameworkVersion)\Microsoft.Portable.CSharp.targets" />
  <!-- To modify your build process, add your task inside one of the targets below and uncomment it. 
       Other similar extension points exist, see Microsoft.Common.targets.
  <Target Name="BeforeBuild">
  </Target>
  <Target Name="AfterBuild">
  </Target>
  -->
</Project><|MERGE_RESOLUTION|>--- conflicted
+++ resolved
@@ -1,92 +1,85 @@
-﻿<?xml version="1.0" encoding="utf-8"?>
-<Project ToolsVersion="4.0" DefaultTargets="Build" xmlns="http://schemas.microsoft.com/developer/msbuild/2003">
-  <Import Project="$(MSBuildExtensionsPath)\$(MSBuildToolsVersion)\Microsoft.Common.props" Condition="Exists('$(MSBuildExtensionsPath)\$(MSBuildToolsVersion)\Microsoft.Common.props')" />
-  <PropertyGroup>
-    <MinimumVisualStudioVersion>12.0</MinimumVisualStudioVersion>
-    <Configuration Condition=" '$(Configuration)' == '' ">Debug</Configuration>
-    <Platform Condition=" '$(Platform)' == '' ">AnyCPU</Platform>
-    <ProjectGuid>{6E7591E8-8651-40CE-9A62-4F835A63ABA3}</ProjectGuid>
-    <OutputType>Library</OutputType>
-    <AppDesignerFolder>Properties</AppDesignerFolder>
-    <RootNamespace>MvvmCross.Plugins.Location.WindowsCommon</RootNamespace>
-    <AssemblyName>MvvmCross.Plugins.Location.WindowsCommon</AssemblyName>
-    <DefaultLanguage>en-US</DefaultLanguage>
-    <FileAlignment>512</FileAlignment>
-    <ProjectTypeGuids>{786C830F-07A1-408B-BD7F-6EE04809D6DB};{FAE04EC0-301F-11D3-BF4B-00C04F79EFBC}</ProjectTypeGuids>
-    <TargetFrameworkProfile>Profile32</TargetFrameworkProfile>
-    <TargetFrameworkVersion>v4.6</TargetFrameworkVersion>
-  </PropertyGroup>
-  <PropertyGroup Condition=" '$(Configuration)|$(Platform)' == 'Debug|AnyCPU' ">
-    <DebugSymbols>true</DebugSymbols>
-    <DebugType>full</DebugType>
-    <Optimize>false</Optimize>
-    <OutputPath>..\..\bin\Debug\Mvx\WindowsCommon\</OutputPath>
-    <DefineConstants>DEBUG;TRACE</DefineConstants>
-    <ErrorReport>prompt</ErrorReport>
-    <WarningLevel>4</WarningLevel>
-  </PropertyGroup>
-  <PropertyGroup Condition=" '$(Configuration)|$(Platform)' == 'Release|AnyCPU' ">
-    <DebugType>pdbonly</DebugType>
-    <Optimize>true</Optimize>
-    <OutputPath>..\..\bin\Release\Mvx\WindowsCommon\</OutputPath>
-    <DefineConstants>TRACE</DefineConstants>
-    <ErrorReport>prompt</ErrorReport>
-    <WarningLevel>4</WarningLevel>
-  </PropertyGroup>
-  <ItemGroup>
-    <!-- A reference to the entire .NET Framework is automatically included -->
-    <ProjectReference Include="..\MvvmCross.Plugins.Location\MvvmCross.Plugins.Location.csproj">
-      <Project>{8B0A9E43-E90F-455C-AE56-45BC70429167}</Project>
-      <Name>MvvmCross.Plugins.Location</Name>
-    </ProjectReference>
-  </ItemGroup>
-  <ItemGroup>
-    <TargetPlatform Include="WindowsPhoneApp, Version=8.1" />
-    <TargetPlatform Include="Windows, Version=8.1" />
-  </ItemGroup>
-  <ItemGroup>
-    <Compile Include="MvxWCommonLocationWatcher.cs" />
-    <Compile Include="Plugin.cs" />
-    <Compile Include="Properties\AssemblyInfo.cs" />
-  </ItemGroup>
-  <ItemGroup>
-<<<<<<< HEAD
-=======
-    <Reference Include="MvvmCross.Binding, Version=4.0.0.0, Culture=neutral, processorArchitecture=MSIL">
-      <HintPath>..\..\packages\MvvmCross.Binding.4.1.4\lib\portable-win81+wpa81\MvvmCross.Binding.dll</HintPath>
-      <Private>True</Private>
-    </Reference>
->>>>>>> e7832421
-    <Reference Include="MvvmCross.Core, Version=4.0.0.0, Culture=neutral, processorArchitecture=MSIL">
-      <HintPath>..\..\packages\MvvmCross.Core.4.1.4\lib\portable-win81+wpa81\MvvmCross.Core.dll</HintPath>
-      <Private>True</Private>
-    </Reference>
-    <Reference Include="MvvmCross.Localization, Version=4.0.0.0, Culture=neutral, processorArchitecture=MSIL">
-      <HintPath>..\..\packages\MvvmCross.Binding.4.1.4\lib\portable-win81+wpa81\MvvmCross.Localization.dll</HintPath>
-      <Private>True</Private>
-    </Reference>
-    <Reference Include="MvvmCross.Platform, Version=4.0.0.0, Culture=neutral, processorArchitecture=MSIL">
-      <HintPath>..\..\packages\MvvmCross.Platform.4.1.4\lib\portable-win81+wpa81\MvvmCross.Platform.dll</HintPath>
-      <Private>True</Private>
-    </Reference>
-    <Reference Include="MvvmCross.Platform.WindowsCommon, Version=4.0.0.0, Culture=neutral, processorArchitecture=MSIL">
-      <HintPath>..\..\packages\MvvmCross.Platform.4.1.4\lib\portable-win81+wpa81\MvvmCross.Platform.WindowsCommon.dll</HintPath>
-      <Private>True</Private>
-    </Reference>
-    <Reference Include="MvvmCross.WindowsCommon, Version=4.0.0.0, Culture=neutral, processorArchitecture=MSIL">
-      <HintPath>..\..\packages\MvvmCross.Core.4.1.4\lib\portable-win81+wpa81\MvvmCross.WindowsCommon.dll</HintPath>
-      <Private>True</Private>
-    </Reference>
-  </ItemGroup>
-  <ItemGroup>
-    <None Include="packages.config" />
-  </ItemGroup>
-  <Import Project="$(MSBuildExtensionsPath32)\Microsoft\Portable\$(TargetFrameworkVersion)\Microsoft.Portable.CSharp.targets" />
+﻿<?xml version="1.0" encoding="utf-8"?>
+<Project ToolsVersion="4.0" DefaultTargets="Build" xmlns="http://schemas.microsoft.com/developer/msbuild/2003">
+  <Import Project="$(MSBuildExtensionsPath)\$(MSBuildToolsVersion)\Microsoft.Common.props" Condition="Exists('$(MSBuildExtensionsPath)\$(MSBuildToolsVersion)\Microsoft.Common.props')" />
+  <PropertyGroup>
+    <MinimumVisualStudioVersion>12.0</MinimumVisualStudioVersion>
+    <Configuration Condition=" '$(Configuration)' == '' ">Debug</Configuration>
+    <Platform Condition=" '$(Platform)' == '' ">AnyCPU</Platform>
+    <ProjectGuid>{6E7591E8-8651-40CE-9A62-4F835A63ABA3}</ProjectGuid>
+    <OutputType>Library</OutputType>
+    <AppDesignerFolder>Properties</AppDesignerFolder>
+    <RootNamespace>MvvmCross.Plugins.Location.WindowsCommon</RootNamespace>
+    <AssemblyName>MvvmCross.Plugins.Location.WindowsCommon</AssemblyName>
+    <DefaultLanguage>en-US</DefaultLanguage>
+    <FileAlignment>512</FileAlignment>
+    <ProjectTypeGuids>{786C830F-07A1-408B-BD7F-6EE04809D6DB};{FAE04EC0-301F-11D3-BF4B-00C04F79EFBC}</ProjectTypeGuids>
+    <TargetFrameworkProfile>Profile32</TargetFrameworkProfile>
+    <TargetFrameworkVersion>v4.6</TargetFrameworkVersion>
+  </PropertyGroup>
+  <PropertyGroup Condition=" '$(Configuration)|$(Platform)' == 'Debug|AnyCPU' ">
+    <DebugSymbols>true</DebugSymbols>
+    <DebugType>full</DebugType>
+    <Optimize>false</Optimize>
+    <OutputPath>..\..\bin\Debug\Mvx\WindowsCommon\</OutputPath>
+    <DefineConstants>DEBUG;TRACE</DefineConstants>
+    <ErrorReport>prompt</ErrorReport>
+    <WarningLevel>4</WarningLevel>
+  </PropertyGroup>
+  <PropertyGroup Condition=" '$(Configuration)|$(Platform)' == 'Release|AnyCPU' ">
+    <DebugType>pdbonly</DebugType>
+    <Optimize>true</Optimize>
+    <OutputPath>..\..\bin\Release\Mvx\WindowsCommon\</OutputPath>
+    <DefineConstants>TRACE</DefineConstants>
+    <ErrorReport>prompt</ErrorReport>
+    <WarningLevel>4</WarningLevel>
+  </PropertyGroup>
+  <ItemGroup>
+    <!-- A reference to the entire .NET Framework is automatically included -->
+    <ProjectReference Include="..\MvvmCross.Plugins.Location\MvvmCross.Plugins.Location.csproj">
+      <Project>{8B0A9E43-E90F-455C-AE56-45BC70429167}</Project>
+      <Name>MvvmCross.Plugins.Location</Name>
+    </ProjectReference>
+  </ItemGroup>
+  <ItemGroup>
+    <TargetPlatform Include="WindowsPhoneApp, Version=8.1" />
+    <TargetPlatform Include="Windows, Version=8.1" />
+  </ItemGroup>
+  <ItemGroup>
+    <Compile Include="MvxWCommonLocationWatcher.cs" />
+    <Compile Include="Plugin.cs" />
+    <Compile Include="Properties\AssemblyInfo.cs" />
+  </ItemGroup>
+  <ItemGroup>
+    <Reference Include="MvvmCross.Core, Version=4.0.0.0, Culture=neutral, processorArchitecture=MSIL">
+      <HintPath>..\..\packages\MvvmCross.Core.4.1.4\lib\portable-win81+wpa81\MvvmCross.Core.dll</HintPath>
+      <Private>True</Private>
+    </Reference>
+    <Reference Include="MvvmCross.Localization, Version=4.0.0.0, Culture=neutral, processorArchitecture=MSIL">
+      <HintPath>..\..\packages\MvvmCross.Binding.4.1.0\lib\portable-win81+wpa81\MvvmCross.Localization.dll</HintPath>
+      <Private>True</Private>
+    </Reference>
+    <Reference Include="MvvmCross.Platform, Version=4.0.0.0, Culture=neutral, processorArchitecture=MSIL">
+      <HintPath>..\..\packages\MvvmCross.Platform.4.1.4\lib\portable-win81+wpa81\MvvmCross.Platform.dll</HintPath>
+      <Private>True</Private>
+    </Reference>
+    <Reference Include="MvvmCross.Platform.WindowsCommon, Version=4.0.0.0, Culture=neutral, processorArchitecture=MSIL">
+      <HintPath>..\..\packages\MvvmCross.Platform.4.1.4\lib\portable-win81+wpa81\MvvmCross.Platform.WindowsCommon.dll</HintPath>
+      <Private>True</Private>
+    </Reference>
+    <Reference Include="MvvmCross.WindowsCommon, Version=4.0.0.0, Culture=neutral, processorArchitecture=MSIL">
+      <HintPath>..\..\packages\MvvmCross.Core.4.1.4\lib\portable-win81+wpa81\MvvmCross.WindowsCommon.dll</HintPath>
+      <Private>True</Private>
+    </Reference>
+  </ItemGroup>
+  <ItemGroup>
+    <None Include="packages.config" />
+  </ItemGroup>
+  <Import Project="$(MSBuildExtensionsPath32)\Microsoft\Portable\$(TargetFrameworkVersion)\Microsoft.Portable.CSharp.targets" />
   <!-- To modify your build process, add your task inside one of the targets below and uncomment it. 
        Other similar extension points exist, see Microsoft.Common.targets.
   <Target Name="BeforeBuild">
   </Target>
   <Target Name="AfterBuild">
   </Target>
-  -->
+  -->
 </Project>