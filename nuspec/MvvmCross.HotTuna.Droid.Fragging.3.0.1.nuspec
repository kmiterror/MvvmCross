--- conflicted
+++ resolved
@@ -9,11 +9,7 @@
 		<requireLicenseAcceptance>false</requireLicenseAcceptance>
 		<description>This package contains the 'Droid Fragment' assemblies for MvvmCross v3 - Hot Tuna. This and other packages are currently under development...</description>
 		<dependencies>
-<<<<<<< HEAD
-		  <dependency id="MvvmCross.HotTuna.MvvmCrossLibraries" version="3.0.12" />
-=======
 		  <dependency id="MvvmCross.HotTuna.StarterPack" version="3.0.13" />
->>>>>>> 9a609270
 		</dependencies>
 	</metadata>
 	<files>		
