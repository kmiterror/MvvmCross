﻿using System;
using System.Collections.Generic;
using System.Linq;
using MvvmCross.Core.ViewModels;
using MvvmCross.iOS.Views.Presenters.Attributes;
using MvvmCross.Platform.Exceptions;
using MvvmCross.Platform.Platform;
using UIKit;

namespace MvvmCross.iOS.Views.Presenters
{
    public class MvxIosViewPresenter : MvxBaseIosViewPresenter
    {
        protected readonly IUIApplicationDelegate _applicationDelegate;
        protected readonly UIWindow _window;
        protected Dictionary<Type, Action<UIViewController, MvxBasePresentationAttribute, MvxViewModelRequest>> _attributeTypesToShowMethodDictionary;

        public UINavigationController MasterNavigationController { get; protected set; }

        public UINavigationController ModalNavigationController { get; protected set; }

        public IMvxTabBarViewController TabBarViewController { get; protected set; }

        public IMvxSplitViewController SplitViewController { get; protected set; }

        public MvxIosViewPresenter(IUIApplicationDelegate applicationDelegate, UIWindow window)
        {
            _applicationDelegate = applicationDelegate;
            _window = window;

            _attributeTypesToShowMethodDictionary = new Dictionary<Type, Action<UIViewController, MvxBasePresentationAttribute, MvxViewModelRequest>>();

            RegisterAttributeTypes();
        }

        protected virtual void RegisterAttributeTypes()
        {
            _attributeTypesToShowMethodDictionary.Add(
                typeof(MvxRootPresentationAttribute),
                (vc, attribute, request) => ShowRootViewController(vc, attribute as MvxRootPresentationAttribute, request));

            _attributeTypesToShowMethodDictionary.Add(
                typeof(MvxChildPresentationAttribute),
                (vc, attribute, request) => ShowChildViewController(vc, attribute as MvxChildPresentationAttribute, request));

            _attributeTypesToShowMethodDictionary.Add(
                typeof(MvxTabPresentationAttribute),
                (vc, attribute, request) => ShowTabViewController(vc, attribute as MvxTabPresentationAttribute, request));

            _attributeTypesToShowMethodDictionary.Add(
                typeof(MvxModalPresentationAttribute),
                (vc, attribute, request) => ShowModalViewController(vc, attribute as MvxModalPresentationAttribute, request));

            _attributeTypesToShowMethodDictionary.Add(
                typeof(MvxMasterSplitViewPresentationAttribute),
                (vc, attribute, request) => ShowMasterSplitViewController(vc, attribute as MvxMasterSplitViewPresentationAttribute, request));

            _attributeTypesToShowMethodDictionary.Add(
                typeof(MvxDetailSplitViewPresentationAttribute),
                (vc, attribute, request) => ShowDetailSplitViewController(vc, attribute as MvxDetailSplitViewPresentationAttribute, request));
        }

        public override void ChangePresentation(MvxPresentationHint hint)
        {
            base.ChangePresentation(hint);

            if(hint is MvxClosePresentationHint)
            {
                Close((hint as MvxClosePresentationHint).ViewModelToClose);
            }
        }

        public override void Show(MvxViewModelRequest request)
        {
            var view = this.CreateViewControllerFor(request);

#warning Need to reinsert ClearTop type functionality here
            //if (request.ClearTop)
            //    ClearBackStack();

            Show(view, request);
        }

        public void Show(IMvxIosView view, MvxViewModelRequest request)
        {
            var viewController = view as UIViewController;

            var attribute = GetPresentationAttributes(viewController);

            Action<UIViewController, MvxBasePresentationAttribute, MvxViewModelRequest> showAction;
            if(!_attributeTypesToShowMethodDictionary.TryGetValue(attribute.GetType(), out showAction))
                throw new KeyNotFoundException($"The type {attribute.GetType().Name} is not configured in the presenter dictionary");

            showAction.Invoke(viewController, attribute, request);
        }

        protected virtual void ShowRootViewController(
            UIViewController viewController,
            MvxRootPresentationAttribute attribute,
            MvxViewModelRequest request)
        {
            // check if viewController is a TabBarController
            if(viewController is IMvxTabBarViewController)
            {
                TabBarViewController = viewController as IMvxTabBarViewController;
                SetWindowRootViewController(viewController);

                CloseMasterNavigationController();
                CloseModalNavigationController();
                CloseSplitViewController();

                return;
            }

            // check if viewController is a SplitViewController
            if(viewController is IMvxSplitViewController)
            {
                SplitViewController = viewController as IMvxSplitViewController;
                SetWindowRootViewController(viewController);

                CloseMasterNavigationController();
                CloseModalNavigationController();
                CloseTabBarViewController();

                return;
            }

            // check if viewController is trying to initialize a navigation stack
            if(attribute.WrapInNavigationController)
            {
                viewController = new MvxNavigationController(viewController);
                MasterNavigationController = viewController as MvxNavigationController;
                SetWindowRootViewController(viewController);

                CloseModalNavigationController();
                CloseTabBarViewController();
                CloseSplitViewController();

                return;
            }

            // last scenario: display the plain viewController as root
            SetWindowRootViewController(viewController);
        }

<<<<<<< HEAD
        public override void Close(IMvxViewModel toClose)
=======
        protected virtual void ShowChildViewController(
            UIViewController viewController,
            MvxChildPresentationAttribute attribute,
            MvxViewModelRequest request)
>>>>>>> 5426a2a5
        {
            if(viewController is IMvxTabBarViewController)
                throw new MvxException("A TabBarViewController cannot be presented as a child. Consider using Root instead");

            if(viewController is IMvxSplitViewController)
                throw new MvxException("A SplitViewController cannot be presented as a child. Consider using Root instead");

            if(ModalNavigationController != null)
            {
                ModalNavigationController.PushViewController(viewController, attribute.Animated);
                return;
            }

            if(TabBarViewController != null)
            {
                TabBarViewController.ShowChildView(viewController);
                return;
            }

            if(MasterNavigationController != null)
            {
                MasterNavigationController.PushViewController(viewController, attribute.Animated);
                return;
            }

            throw new MvxException($"Trying to show View type: {viewController.GetType().Name} as child, but there is no current Root!");
        }

        protected virtual void ShowTabViewController(
            UIViewController viewController,
            MvxTabPresentationAttribute attribute,
            MvxViewModelRequest request)
        {
            if(TabBarViewController == null)
                throw new MvxException("Trying to show a tab without a TabBarViewController, this is not possible!");

            if(attribute.WrapInNavigationController)
                viewController = new MvxNavigationController(viewController);

            TabBarViewController.ShowTabView(
                viewController,
                attribute.TabName,
                attribute.TabIconName,
                attribute.TabAccessibilityIdentifier);
        }

        protected virtual void ShowModalViewController(
            UIViewController viewController,
            MvxModalPresentationAttribute attribute,
            MvxViewModelRequest request)
        {
            // if there is currently a modal ViewController, dismiss it forced (otherwise nothing happens when presenting)
            if(_window.RootViewController.PresentedViewController != null)
                _window.RootViewController.DismissViewController(attribute.Animated, null);

            // setup modal based on attribute
            if(attribute.WrapInNavigationController)
            {
                viewController = new MvxNavigationController(viewController);
                ModalNavigationController = viewController as MvxNavigationController;
            }

            viewController.ModalPresentationStyle = attribute.ModalPresentationStyle;
            viewController.ModalTransitionStyle = attribute.ModalTransitionStyle;

            _window.RootViewController.PresentViewController(
                viewController,
                attribute.Animated,
                null);
        }

        protected virtual void ShowMasterSplitViewController(
            UIViewController viewController,
            MvxMasterSplitViewPresentationAttribute attribute,
            MvxViewModelRequest request)
        {
            if(SplitViewController == null)
                throw new MvxException("Trying to show a master page without a SplitViewController, this is not possible!");

            SplitViewController.ShowMasterView(viewController, attribute.WrapInNavigationController);
        }

        protected virtual void ShowDetailSplitViewController(
            UIViewController viewController,
            MvxDetailSplitViewPresentationAttribute attribute,
            MvxViewModelRequest request)
        {
            if(SplitViewController == null)
                throw new MvxException("Trying to show a detail page without a SplitViewController, this is not possible!");

            SplitViewController.ShowDetailView(viewController, attribute.WrapInNavigationController);
        }

        public override bool PresentModalViewController(UIViewController viewController, bool animated)
        {
            ShowModalViewController(viewController, new MvxModalPresentationAttribute { Animated = animated }, null);
            return true;
        }

        public virtual void Close(IMvxViewModel toClose)
        {
            // check if there is a modal presented
            if(_window.RootViewController.PresentedViewController != null && CloseModalViewController(toClose))
                return;

            // if the current root is a TabBarViewController, delegate close responsibility to it
            if(TabBarViewController != null && TabBarViewController.CloseChildViewModel(toClose))
                return;

            // if the current root is a SplitViewController, delegate close responsibility to it
            if(SplitViewController != null && SplitViewController.CloseChildViewModel(toClose))
                return;

            // if the current root is a NavigationController, close it in the stack
            if(MasterNavigationController != null && TryCloseViewControllerInsideStack(MasterNavigationController, toClose))
                return;

            MvxTrace.Warning($"Could not close ViewModel type {toClose.GetType().Name}");
        }

        protected virtual bool CloseModalViewController(IMvxViewModel toClose)
        {
            // check if there is a modal stack presented
            if(ModalNavigationController != null)
            {
                if(TryCloseViewControllerInsideStack(ModalNavigationController, toClose))
                {
                    // First() is the RootViewController of the stack. If it is being closed, then remove the nav stack
                    if(ModalNavigationController.ViewControllers.First().GetIMvxIosView().ViewModel == toClose)
                    {
                        _window.RootViewController.DismissViewController(true, null);
                        CloseModalNavigationController();
                    }
                    return true;
                }
            }

            // close any plain modal presented
            _window.RootViewController.PresentedViewController.DismissViewController(true, null);
            return true;
        }

        protected virtual bool TryCloseViewControllerInsideStack(UINavigationController navController, IMvxViewModel toClose)
        {
            // check for top view controller
            var topView = navController.TopViewController.GetIMvxIosView();
            if(topView != null && topView.ViewModel == toClose)
            {
                navController.PopViewController(true);
                return true;
            }

            // loop through stack
            foreach(var viewController in navController.ViewControllers)
            {
                var mvxView = viewController.GetIMvxIosView();
                if(mvxView.ViewModel == toClose)
                {
                    var newViewControllers = navController.ViewControllers.Where(v => v != viewController).ToArray();
                    navController.ViewControllers = newViewControllers;
                    return true;
                }
            }
            return false;
        }

        public override void NativeModalViewControllerDisappearedOnItsOwn()
        {
            _window.RootViewController.DismissViewController(false, null);
            CloseModalNavigationController();
        }

        private void CloseMasterNavigationController()
        {
            if(MasterNavigationController == null)
                return;

            foreach(var item in MasterNavigationController.ViewControllers)
                item.DidMoveToParentViewController(null);
            MasterNavigationController = null;
        }

        private void CloseModalNavigationController()
        {
            if(ModalNavigationController == null)
                return;

            foreach(var item in ModalNavigationController.ViewControllers)
                item.DidMoveToParentViewController(null);
            ModalNavigationController = null;
        }

        private void CloseTabBarViewController()
        {
            if(TabBarViewController == null)
                return;

            foreach(var item in (TabBarViewController as UITabBarController).ViewControllers)
                item.DidMoveToParentViewController(null);
            TabBarViewController = null;
        }

        private void CloseSplitViewController()
        {
            if(SplitViewController == null)
                return;

            foreach(var item in (SplitViewController as UISplitViewController).ViewControllers)
                item.DidMoveToParentViewController(null);
            SplitViewController = null;
        }

        protected virtual void SetWindowRootViewController(UIViewController controller)
        {
            foreach(var v in _window.Subviews)
                v.RemoveFromSuperview();

            _window.AddSubview(controller.View);
            _window.RootViewController = controller;
        }

        protected MvxBasePresentationAttribute GetPresentationAttributes(UIViewController viewController)
        {
            var attributes = viewController.GetType().GetCustomAttributes(typeof(MvxBasePresentationAttribute), true).FirstOrDefault() as MvxBasePresentationAttribute;
            if(attributes == null)
            {
                MvxTrace.Trace($"PresentationAttribute not found for {viewController.GetType().Name}, assuming animated Child presentation");
                attributes = new MvxChildPresentationAttribute();
            }
            return attributes;
        }
    }
}<|MERGE_RESOLUTION|>--- conflicted
+++ resolved
@@ -143,14 +143,10 @@
             SetWindowRootViewController(viewController);
         }
 
-<<<<<<< HEAD
-        public override void Close(IMvxViewModel toClose)
-=======
         protected virtual void ShowChildViewController(
             UIViewController viewController,
             MvxChildPresentationAttribute attribute,
             MvxViewModelRequest request)
->>>>>>> 5426a2a5
         {
             if(viewController is IMvxTabBarViewController)
                 throw new MvxException("A TabBarViewController cannot be presented as a child. Consider using Root instead");
