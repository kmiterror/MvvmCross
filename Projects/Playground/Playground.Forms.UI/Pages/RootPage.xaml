--- conflicted
+++ resolved
@@ -28,9 +28,7 @@
                 <Button Text="Show Bindings view" mvx:Bi.nd="Command ShowBindingsViewCommand"/>
                 <Button Text="Show CodeBehind view" mvx:Bi.nd="Command ShowCodeBehindViewCommand"/>
                 <Button Text="Show Converters view" mvx:Bi.nd="Command ConvertersCommand" />
-<<<<<<< HEAD
                 <Button Text="Show Navigation close view" mvx:Bi.nd="Command ShowNavigationCloseCommand" />
-=======
 
                 <Label Text="{mvx:MvxLang ShowLabel}" TextColor="{StaticResource PrimaryColor}">
                     <Label.Triggers>
@@ -41,7 +39,6 @@
                 </Label>
 
                 <Button Text="Trigger Visibility" mvx:Bi.nd="Command TriggerVisibilityCommand" />
->>>>>>> c186cf71
             </StackLayout>
         </ScrollView>
 	</ContentPage.Content>
