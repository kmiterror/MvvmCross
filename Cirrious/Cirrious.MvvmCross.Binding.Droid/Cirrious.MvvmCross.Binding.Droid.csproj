--- conflicted
+++ resolved
@@ -1,174 +1,172 @@
-﻿<?xml version="1.0" encoding="utf-8"?>
-<Project ToolsVersion="4.0" DefaultTargets="Build" xmlns="http://schemas.microsoft.com/developer/msbuild/2003">
-  <PropertyGroup>
-    <Configuration Condition=" '$(Configuration)' == '' ">Debug</Configuration>
-    <Platform Condition=" '$(Platform)' == '' ">AnyCPU</Platform>
-    <ProjectGuid>{47FD89C3-19DC-4BD2-9B6D-FB8363BE7EB9}</ProjectGuid>
-    <ProjectTypeGuids>{EFBA0AD7-5A72-4C68-AF49-83D382785DCF};{FAE04EC0-301F-11D3-BF4B-00C04F79EFBC}</ProjectTypeGuids>
-    <OutputType>Library</OutputType>
-    <AppDesignerFolder>Properties</AppDesignerFolder>
-    <RootNamespace>Cirrious.MvvmCross.Binding.Droid</RootNamespace>
-    <AssemblyName>Cirrious.MvvmCross.Binding.Droid</AssemblyName>
-    <FileAlignment>512</FileAlignment>
-    <GenerateSerializationAssemblies>Off</GenerateSerializationAssemblies>
-    <AndroidSupportedAbis>armeabi</AndroidSupportedAbis>
-    <MandroidI18n />
-    <TargetFrameworkVersion>v4.0.3</TargetFrameworkVersion>
-<<<<<<< HEAD
-=======
-    <SolutionDir Condition="$(SolutionDir) == '' Or $(SolutionDir) == '*Undefined*'">..\..\</SolutionDir>
-    <RestorePackages>true</RestorePackages>
->>>>>>> 47e4fad2
-    <AndroidUseLatestPlatformSdk>False</AndroidUseLatestPlatformSdk>
-  </PropertyGroup>
-  <PropertyGroup Condition=" '$(Configuration)|$(Platform)' == 'Debug|AnyCPU' ">
-    <DebugSymbols>True</DebugSymbols>
-    <DebugType>full</DebugType>
-    <Optimize>False</Optimize>
-    <OutputPath>..\..\bin\Debug\Mvx\Droid\</OutputPath>
-    <DefineConstants>DEBUG;TRACE</DefineConstants>
-    <ErrorReport>prompt</ErrorReport>
-    <WarningLevel>4</WarningLevel>
-    <AndroidLinkMode>None</AndroidLinkMode>
-    <AndroidStoreUncompressedFileExtensions>
-    </AndroidStoreUncompressedFileExtensions>
-  </PropertyGroup>
-  <PropertyGroup Condition=" '$(Configuration)|$(Platform)' == 'Release|AnyCPU' ">
-    <DebugType>pdbonly</DebugType>
-    <Optimize>True</Optimize>
-    <OutputPath>..\..\bin\Release\Mvx\Droid\</OutputPath>
-    <DefineConstants>DEBUG;TRACE</DefineConstants>
-    <ErrorReport>prompt</ErrorReport>
-    <WarningLevel>4</WarningLevel>
-    <AndroidUseSharedRuntime>False</AndroidUseSharedRuntime>
-    <AndroidStoreUncompressedFileExtensions>
-    </AndroidStoreUncompressedFileExtensions>
-  </PropertyGroup>
-  <ItemGroup>
-    <Reference Include="Mono.Android" />
-    <Reference Include="mscorlib" />
-    <Reference Include="System" />
-    <Reference Include="System.Core" />
-    <Reference Include="System.Xml" />
-  </ItemGroup>
-  <ItemGroup>
-    <Compile Include="Binders\IMvxAndroidViewBinder.cs" />
-    <Compile Include="Binders\IMvxAndroidViewBinderFactory.cs" />
-    <Compile Include="Binders\IMvxAndroidViewFactory.cs" />
-    <Compile Include="Binders\IMvxLayoutInfactorFactory.cs" />
-    <Compile Include="Binders\IMvxLayoutInfactorFactoryFactory.cs" />
-    <Compile Include="Binders\MvxAndroidViewBinder.cs" />
-    <Compile Include="Binders\MvxAndroidViewBinderFactory.cs" />
-    <Compile Include="Binders\MvxAndroidViewFactory.cs" />
-    <Compile Include="Binders\MvxLayoutInfactorFactory.cs" />
-    <Compile Include="Binders\MvxLayoutInflatorFactoryFactory.cs" />
-    <Compile Include="Binders\ViewTypeResolvers\IMvxAxmlNameViewTypeResolver.cs" />
-    <Compile Include="Binders\ViewTypeResolvers\IMvxNamespaceListViewTypeResolver.cs" />
-    <Compile Include="Binders\ViewTypeResolvers\MvxCachedViewTypeResolver.cs" />
-    <Compile Include="Binders\ViewTypeResolvers\MvxCompositeViewTypeResolver.cs" />
-    <Compile Include="Binders\ViewTypeResolvers\MvxJustNameViewTypeResolver.cs" />
-    <Compile Include="Binders\ViewTypeResolvers\MvxLongLowerCaseViewTypeResolver.cs" />
-    <Compile Include="Binders\ViewTypeResolvers\MvxNamespaceListViewTypeResolver.cs" />
-    <Compile Include="Binders\ViewTypeResolvers\MvxReflectionViewTypeResolver.cs" />
-    <Compile Include="BindingContext\MvxAndroidBindingContextHelpers.cs" />
-    <Compile Include="BindingContext\MvxAndroidBindingContextStack.cs" />
-    <Compile Include="BindingContext\MvxBindingContextOwnerExtensions.cs" />
-    <Compile Include="Binders\ViewTypeResolvers\IMvxViewTypeResolver.cs" />
-    <Compile Include="Binders\ViewTypeResolvers\MvxAxmlNameViewTypeResolver.cs" />
-    <Compile Include="BindingContext\IMvxAndroidBindingContext.cs" />
-    <Compile Include="MvxViewAssemblyBootstrapAction.cs" />
-    <Compile Include="ResourceHelpers\IMvxAndroidBindingResource.cs" />
-    <Compile Include="ResourceHelpers\IMvxAppResourceTypeFinder.cs" />
-    <Compile Include="ResourceHelpers\MvxAndroidBindingResource.cs" />
-    <Compile Include="ResourceHelpers\MvxAppResourceTypeFinder.cs" />
-    <Compile Include="Target\MvxExpandableListViewSelectedItemTargetBinding.cs" />
-    <Compile Include="Target\MvxRatingBarRatingTargetBinding.cs" />
-    <Compile Include="Target\MvxBaseStreamImageViewTargetBinding.cs" />
-    <Compile Include="Target\MvxBaseViewVisibleBinding.cs" />
-    <Compile Include="Target\MvxImageViewBitmapTargetBinding.cs" />
-    <Compile Include="Target\MvxBaseImageViewTargetBinding.cs" />
-    <Compile Include="Target\MvxImageViewDrawableNameTargetBinding.cs" />
-    <Compile Include="Target\MvxImageViewImageTargetBinding.cs" />
-    <Compile Include="Target\MvxListViewSelectedItemTargetBinding.cs" />
-    <Compile Include="Target\MvxAdapterViewSelectedItemPositionTargetBinding.cs" />
-    <Compile Include="Target\MvxAutoCompleteTextViewPartialTextTargetBinding.cs" />
-    <Compile Include="Target\MvxAutoCompleteTextViewSelectedObjectTargetBinding.cs" />
-    <Compile Include="Target\MvxRadioGroupSelectedItemBinding.cs" />
-    <Compile Include="Target\MvxTextViewTextTargetBinding.cs" />
-    <Compile Include="Target\MvxSeekBarProgressTargetBinding.cs" />
-    <Compile Include="Target\MvxSpinnerSelectedItemBinding.cs" />
-    <Compile Include="Target\MvxViewClickBinding.cs" />
-    <Compile Include="Target\MvxViewHiddenBinding.cs" />
-    <Compile Include="Target\MvxViewVisibleBinding.cs" />
-    <Compile Include="Views\IMvxAdapter.cs" />
-    <Compile Include="Views\IMvxAdapterWithChangedEvent.cs" />
-    <Compile Include="Views\IMvxLayoutInflater.cs" />
-    <Compile Include="Target\MvxViewLongClickBinding.cs" />
-    <Compile Include="Views\MvxBaseListItemView.cs" />
-    <Compile Include="BindingContext\MvxAndroidBindingContext.cs" />
-    <Compile Include="Views\MvxExpandableListAdapter.cs" />
-    <Compile Include="Views\MvxExpandableListView.cs" />
-    <Compile Include="Views\MvxFrameControl.cs" />
-    <Compile Include="Views\MvxDatePicker.cs" />
-    <Compile Include="Views\MvxGridView.cs" />
-    <Compile Include="Views\MvxAutoCompleteTextView.cs" />
-    <Compile Include="Views\MvxRadioGroup.cs" />
-    <Compile Include="Views\MvxSpinner.cs" />
-    <Compile Include="Views\MvxFilteringAdapter.cs" />
-    <Compile Include="Views\IMvxListItemView.cs" />
-    <Compile Include="Views\MvxLinearLayout.cs" />
-    <Compile Include="Views\MvxListItemView.cs" />
-    <Compile Include="Views\MvxListView.cs" />
-    <Compile Include="Views\MvxAdapter.cs" />
-    <Compile Include="Views\MvxAdapterWithChangedEvent.cs" />
-    <Compile Include="Views\MvxAttributeHelpers.cs" />
-    <Compile Include="Target\MvxAndroidTargetBinding.cs" />
-    <Compile Include="Target\MvxCompoundButtonCheckedTargetBinding.cs" />
-    <Compile Include="Target\MvxImageViewDrawableTargetBinding.cs" />
-    <Compile Include="Binders\MvxBindingLayoutInflatorFactory.cs" />
-    <Compile Include="MvxAndroidBindingBuilder.cs" />
-    <Compile Include="Properties\AssemblyInfo.cs" />
-    <Compile Include="Views\MvxImageView.cs" />
-    <Compile Include="Views\MvxTimePicker.cs" />
-    <Compile Include="Views\MvxViewGroupExtensions.cs" />
-    <Compile Include="Views\IMvxWithChangeAdapter.cs" />
-    <Compile Include="Views\MvxRelativeLayout.cs" />
-    <Compile Include="Views\MvxFrameLayout.cs" />
-    <Compile Include="Views\MvxTableLayout.cs" />
-  </ItemGroup>
-  <ItemGroup>
-    <ProjectReference Include="..\..\CrossCore\Cirrious.CrossCore.Droid\Cirrious.CrossCore.Droid.csproj">
-      <Project>{CAF8935F-56FE-4485-9D34-4A38FE79F6C9}</Project>
-      <Name>Cirrious.CrossCore.Droid</Name>
-    </ProjectReference>
-    <ProjectReference Include="..\..\CrossCore\Cirrious.CrossCore\Cirrious.CrossCore.csproj">
-      <Project>{CFF6F25A-3C3B-44EE-A54C-2ED4AAFF3ADB}</Project>
-      <Name>Cirrious.CrossCore</Name>
-    </ProjectReference>
-    <ProjectReference Include="..\Cirrious.MvvmCross.Binding\Cirrious.MvvmCross.Binding.csproj">
-      <Project>{64DCD397-9019-41E8-A928-E5F5C5DF185B}</Project>
-      <Name>Cirrious.MvvmCross.Binding</Name>
-    </ProjectReference>
-    <ProjectReference Include="..\Cirrious.MvvmCross.Localization\Cirrious.MvvmCross.Localization.csproj">
-      <Project>{D89351C1-D48F-4AD0-A0B9-353A93425AB7}</Project>
-      <Name>Cirrious.MvvmCross.Localization</Name>
-    </ProjectReference>
-    <ProjectReference Include="..\..\PortableSupport\System.Windows\System.Windows.Droid.csproj">
-      <Project>{72D13EE1-53A3-4A9F-9281-AE44CC5E92AC}</Project>
-      <Name>System.Windows.Droid</Name>
-    </ProjectReference>
-  </ItemGroup>
-  <ItemGroup>
-    <CodeAnalysisDictionary Include="ResourcesToCopy\MvxBindingAttributes.xml">
-      <SubType>Designer</SubType>
-    </CodeAnalysisDictionary>
-  </ItemGroup>
-  <Import Project="$(MSBuildExtensionsPath)\Novell\Novell.MonoDroid.CSharp.targets" />
-  <!-- To modify your build process, add your task inside one of the targets below and uncomment it. 
-       Other similar extension points exist, see Microsoft.Common.targets.
-  <Target Name="BeforeBuild">
-  </Target>
-  <Target Name="AfterBuild">
-  </Target>
-  -->
+﻿<?xml version="1.0" encoding="utf-8"?>
+<Project ToolsVersion="4.0" DefaultTargets="Build" xmlns="http://schemas.microsoft.com/developer/msbuild/2003">
+  <PropertyGroup>
+    <Configuration Condition=" '$(Configuration)' == '' ">Debug</Configuration>
+    <Platform Condition=" '$(Platform)' == '' ">AnyCPU</Platform>
+    <ProjectGuid>{47FD89C3-19DC-4BD2-9B6D-FB8363BE7EB9}</ProjectGuid>
+    <ProjectTypeGuids>{EFBA0AD7-5A72-4C68-AF49-83D382785DCF};{FAE04EC0-301F-11D3-BF4B-00C04F79EFBC}</ProjectTypeGuids>
+    <OutputType>Library</OutputType>
+    <AppDesignerFolder>Properties</AppDesignerFolder>
+    <RootNamespace>Cirrious.MvvmCross.Binding.Droid</RootNamespace>
+    <AssemblyName>Cirrious.MvvmCross.Binding.Droid</AssemblyName>
+    <FileAlignment>512</FileAlignment>
+    <GenerateSerializationAssemblies>Off</GenerateSerializationAssemblies>
+    <AndroidSupportedAbis>armeabi</AndroidSupportedAbis>
+    <MandroidI18n />
+    <TargetFrameworkVersion>v4.0.3</TargetFrameworkVersion>
+    <AndroidUseLatestPlatformSdk>False</AndroidUseLatestPlatformSdk>
+    <SolutionDir Condition="$(SolutionDir) == '' Or $(SolutionDir) == '*Undefined*'">..\..\</SolutionDir>
+    <RestorePackages>true</RestorePackages>
+    <AndroidUseLatestPlatformSdk>False</AndroidUseLatestPlatformSdk>
+  </PropertyGroup>
+  <PropertyGroup Condition=" '$(Configuration)|$(Platform)' == 'Debug|AnyCPU' ">
+    <DebugSymbols>True</DebugSymbols>
+    <DebugType>full</DebugType>
+    <Optimize>False</Optimize>
+    <OutputPath>..\..\bin\Debug\Mvx\Droid\</OutputPath>
+    <DefineConstants>DEBUG;TRACE</DefineConstants>
+    <ErrorReport>prompt</ErrorReport>
+    <WarningLevel>4</WarningLevel>
+    <AndroidLinkMode>None</AndroidLinkMode>
+    <AndroidStoreUncompressedFileExtensions>
+    </AndroidStoreUncompressedFileExtensions>
+  </PropertyGroup>
+  <PropertyGroup Condition=" '$(Configuration)|$(Platform)' == 'Release|AnyCPU' ">
+    <DebugType>pdbonly</DebugType>
+    <Optimize>True</Optimize>
+    <OutputPath>..\..\bin\Release\Mvx\Droid\</OutputPath>
+    <DefineConstants>DEBUG;TRACE</DefineConstants>
+    <ErrorReport>prompt</ErrorReport>
+    <WarningLevel>4</WarningLevel>
+    <AndroidUseSharedRuntime>False</AndroidUseSharedRuntime>
+    <AndroidStoreUncompressedFileExtensions>
+    </AndroidStoreUncompressedFileExtensions>
+  </PropertyGroup>
+  <ItemGroup>
+    <Reference Include="Mono.Android" />
+    <Reference Include="mscorlib" />
+    <Reference Include="System" />
+    <Reference Include="System.Core" />
+    <Reference Include="System.Xml" />
+  </ItemGroup>
+  <ItemGroup>
+    <Compile Include="Binders\IMvxAndroidViewBinder.cs" />
+    <Compile Include="Binders\IMvxAndroidViewBinderFactory.cs" />
+    <Compile Include="Binders\IMvxAndroidViewFactory.cs" />
+    <Compile Include="Binders\IMvxLayoutInfactorFactory.cs" />
+    <Compile Include="Binders\IMvxLayoutInfactorFactoryFactory.cs" />
+    <Compile Include="Binders\MvxAndroidViewBinder.cs" />
+    <Compile Include="Binders\MvxAndroidViewBinderFactory.cs" />
+    <Compile Include="Binders\MvxAndroidViewFactory.cs" />
+    <Compile Include="Binders\MvxLayoutInfactorFactory.cs" />
+    <Compile Include="Binders\MvxLayoutInflatorFactoryFactory.cs" />
+    <Compile Include="Binders\ViewTypeResolvers\IMvxAxmlNameViewTypeResolver.cs" />
+    <Compile Include="Binders\ViewTypeResolvers\IMvxNamespaceListViewTypeResolver.cs" />
+    <Compile Include="Binders\ViewTypeResolvers\MvxCachedViewTypeResolver.cs" />
+    <Compile Include="Binders\ViewTypeResolvers\MvxCompositeViewTypeResolver.cs" />
+    <Compile Include="Binders\ViewTypeResolvers\MvxJustNameViewTypeResolver.cs" />
+    <Compile Include="Binders\ViewTypeResolvers\MvxLongLowerCaseViewTypeResolver.cs" />
+    <Compile Include="Binders\ViewTypeResolvers\MvxNamespaceListViewTypeResolver.cs" />
+    <Compile Include="Binders\ViewTypeResolvers\MvxReflectionViewTypeResolver.cs" />
+    <Compile Include="BindingContext\MvxAndroidBindingContextHelpers.cs" />
+    <Compile Include="BindingContext\MvxAndroidBindingContextStack.cs" />
+    <Compile Include="BindingContext\MvxBindingContextOwnerExtensions.cs" />
+    <Compile Include="Binders\ViewTypeResolvers\IMvxViewTypeResolver.cs" />
+    <Compile Include="Binders\ViewTypeResolvers\MvxAxmlNameViewTypeResolver.cs" />
+    <Compile Include="BindingContext\IMvxAndroidBindingContext.cs" />
+    <Compile Include="MvxViewAssemblyBootstrapAction.cs" />
+    <Compile Include="ResourceHelpers\IMvxAndroidBindingResource.cs" />
+    <Compile Include="ResourceHelpers\IMvxAppResourceTypeFinder.cs" />
+    <Compile Include="ResourceHelpers\MvxAndroidBindingResource.cs" />
+    <Compile Include="ResourceHelpers\MvxAppResourceTypeFinder.cs" />
+    <Compile Include="Target\MvxExpandableListViewSelectedItemTargetBinding.cs" />
+    <Compile Include="Target\MvxRatingBarRatingTargetBinding.cs" />
+    <Compile Include="Target\MvxBaseStreamImageViewTargetBinding.cs" />
+    <Compile Include="Target\MvxBaseViewVisibleBinding.cs" />
+    <Compile Include="Target\MvxImageViewBitmapTargetBinding.cs" />
+    <Compile Include="Target\MvxBaseImageViewTargetBinding.cs" />
+    <Compile Include="Target\MvxImageViewDrawableNameTargetBinding.cs" />
+    <Compile Include="Target\MvxImageViewImageTargetBinding.cs" />
+    <Compile Include="Target\MvxListViewSelectedItemTargetBinding.cs" />
+    <Compile Include="Target\MvxAdapterViewSelectedItemPositionTargetBinding.cs" />
+    <Compile Include="Target\MvxAutoCompleteTextViewPartialTextTargetBinding.cs" />
+    <Compile Include="Target\MvxAutoCompleteTextViewSelectedObjectTargetBinding.cs" />
+    <Compile Include="Target\MvxRadioGroupSelectedItemBinding.cs" />
+    <Compile Include="Target\MvxTextViewTextTargetBinding.cs" />
+    <Compile Include="Target\MvxSeekBarProgressTargetBinding.cs" />
+    <Compile Include="Target\MvxSpinnerSelectedItemBinding.cs" />
+    <Compile Include="Target\MvxViewClickBinding.cs" />
+    <Compile Include="Target\MvxViewHiddenBinding.cs" />
+    <Compile Include="Target\MvxViewVisibleBinding.cs" />
+    <Compile Include="Views\IMvxAdapter.cs" />
+    <Compile Include="Views\IMvxAdapterWithChangedEvent.cs" />
+    <Compile Include="Views\IMvxLayoutInflater.cs" />
+    <Compile Include="Target\MvxViewLongClickBinding.cs" />
+    <Compile Include="Views\MvxBaseListItemView.cs" />
+    <Compile Include="BindingContext\MvxAndroidBindingContext.cs" />
+    <Compile Include="Views\MvxExpandableListAdapter.cs" />
+    <Compile Include="Views\MvxExpandableListView.cs" />
+    <Compile Include="Views\MvxFrameControl.cs" />
+    <Compile Include="Views\MvxDatePicker.cs" />
+    <Compile Include="Views\MvxGridView.cs" />
+    <Compile Include="Views\MvxAutoCompleteTextView.cs" />
+    <Compile Include="Views\MvxRadioGroup.cs" />
+    <Compile Include="Views\MvxSpinner.cs" />
+    <Compile Include="Views\MvxFilteringAdapter.cs" />
+    <Compile Include="Views\IMvxListItemView.cs" />
+    <Compile Include="Views\MvxLinearLayout.cs" />
+    <Compile Include="Views\MvxListItemView.cs" />
+    <Compile Include="Views\MvxListView.cs" />
+    <Compile Include="Views\MvxAdapter.cs" />
+    <Compile Include="Views\MvxAdapterWithChangedEvent.cs" />
+    <Compile Include="Views\MvxAttributeHelpers.cs" />
+    <Compile Include="Target\MvxAndroidTargetBinding.cs" />
+    <Compile Include="Target\MvxCompoundButtonCheckedTargetBinding.cs" />
+    <Compile Include="Target\MvxImageViewDrawableTargetBinding.cs" />
+    <Compile Include="Binders\MvxBindingLayoutInflatorFactory.cs" />
+    <Compile Include="MvxAndroidBindingBuilder.cs" />
+    <Compile Include="Properties\AssemblyInfo.cs" />
+    <Compile Include="Views\MvxImageView.cs" />
+    <Compile Include="Views\MvxTimePicker.cs" />
+    <Compile Include="Views\MvxViewGroupExtensions.cs" />
+    <Compile Include="Views\IMvxWithChangeAdapter.cs" />
+    <Compile Include="Views\MvxRelativeLayout.cs" />
+    <Compile Include="Views\MvxFrameLayout.cs" />
+    <Compile Include="Views\MvxTableLayout.cs" />
+  </ItemGroup>
+  <ItemGroup>
+    <ProjectReference Include="..\..\CrossCore\Cirrious.CrossCore.Droid\Cirrious.CrossCore.Droid.csproj">
+      <Project>{CAF8935F-56FE-4485-9D34-4A38FE79F6C9}</Project>
+      <Name>Cirrious.CrossCore.Droid</Name>
+    </ProjectReference>
+    <ProjectReference Include="..\..\CrossCore\Cirrious.CrossCore\Cirrious.CrossCore.csproj">
+      <Project>{CFF6F25A-3C3B-44EE-A54C-2ED4AAFF3ADB}</Project>
+      <Name>Cirrious.CrossCore</Name>
+    </ProjectReference>
+    <ProjectReference Include="..\Cirrious.MvvmCross.Binding\Cirrious.MvvmCross.Binding.csproj">
+      <Project>{64DCD397-9019-41E8-A928-E5F5C5DF185B}</Project>
+      <Name>Cirrious.MvvmCross.Binding</Name>
+    </ProjectReference>
+    <ProjectReference Include="..\Cirrious.MvvmCross.Localization\Cirrious.MvvmCross.Localization.csproj">
+      <Project>{D89351C1-D48F-4AD0-A0B9-353A93425AB7}</Project>
+      <Name>Cirrious.MvvmCross.Localization</Name>
+    </ProjectReference>
+    <ProjectReference Include="..\..\PortableSupport\System.Windows\System.Windows.Droid.csproj">
+      <Project>{72D13EE1-53A3-4A9F-9281-AE44CC5E92AC}</Project>
+      <Name>System.Windows.Droid</Name>
+    </ProjectReference>
+  </ItemGroup>
+  <ItemGroup>
+    <CodeAnalysisDictionary Include="ResourcesToCopy\MvxBindingAttributes.xml">
+      <SubType>Designer</SubType>
+    </CodeAnalysisDictionary>
+  </ItemGroup>
+  <Import Project="$(MSBuildExtensionsPath)\Novell\Novell.MonoDroid.CSharp.targets" />
+  <!-- To modify your build process, add your task inside one of the targets below and uncomment it. 
+       Other similar extension points exist, see Microsoft.Common.targets.
+  <Target Name="BeforeBuild">
+  </Target>
+  <Target Name="AfterBuild">
+  </Target>
+  -->
 </Project>