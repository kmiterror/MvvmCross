﻿// Licensed to the .NET Foundation under one or more agreements.
// The .NET Foundation licenses this file to you under the MS-PL license.
// See the LICENSE file in the project root for more information.

using System;
using CoreGraphics;
using Foundation;
using MvvmCross.ViewModels;
using UIKit;

namespace MvvmCross.Platforms.Ios.Views
{
    /// <summary>
	/// Mvx base view controller that provides a few extra bits of implementation over the standard View Controllers.
	/// </summary>
	public abstract class MvxBaseViewController<TViewModel> : MvxViewController where TViewModel : IMvxViewModel
    {
        private readonly MvxIosMajorVersionChecker _iosVersion11Checker = new MvxIosMajorVersionChecker(11);
<<<<<<< HEAD
        private readonly WeakReference<UIView?> _lastActiveView = new WeakReference<UIView?>(null);

        private NSObject _keyboardShowObserver;
        private NSObject _keyboardHideObserver;
        private CGRect _lastKeyboardFrame = CGRect.Empty;

        protected MvxBaseViewController()
=======

        public MvxBaseViewController()
>>>>>>> 6ad0cfd2
        {
        }

        protected MvxBaseViewController(NSCoder coder) : base(coder)
        {
        }

        protected MvxBaseViewController(NSObjectFlag t) : base(t)
        {
        }

        protected MvxBaseViewController(IntPtr handle) : base(handle)
        {
        }

        protected MvxBaseViewController(string nibName, NSBundle bundle) : base(nibName, bundle)
        {
        }

        /// <summary>
        /// Gets or sets the view model.
        /// </summary>
        /// <value>
        /// The view model.
        /// </value>
        protected new TViewModel ViewModel
        {
            get { return (TViewModel)base.ViewModel; }
            set { base.ViewModel = value; }
        }

        /// <summary>
        /// The view to center on keyboard shown
        /// </summary>
        protected UIView ViewToCenterOnKeyboardShown { get; set; }

        /// <summary>
        /// The scroll to center on keyboard shown
        /// </summary>
        protected UIScrollView ScrollToCenterOnKeyboardShown { get; set; }

        /// <summary>
		/// Initialises the keyboard handling.  The view must also contain a UIScrollView for this to work.  You must also override HandlesKeyboardNotifications() and return true from that method.
		/// </summary>
		/// <param name="enableAutoDismiss">If set to <c>true</c> enable auto dismiss.</param>
		protected virtual void InitKeyboardHandling(bool enableAutoDismiss = true)
        {
            //Only do this if required
            if (HandlesKeyboardNotifications())
            {
                RegisterForKeyboardNotifications();
            }

            if (enableAutoDismiss)
            {
                DismissKeyboardOnBackgroundTap();
            }
        }

        /// <summary>
        /// Override this in derived Views in order to handle the keyboard.
        /// </summary>
        /// <returns></returns>
        public virtual bool HandlesKeyboardNotifications()
        {
            return false;
        }

        protected virtual void RegisterForKeyboardNotifications()
        {
            if (_keyboardShowObserver == null)
            {
                _keyboardShowObserver = NSNotificationCenter.DefaultCenter.AddObserver(UIKeyboard.WillShowNotification, OnKeyboardNotification);
            }

            if (_keyboardHideObserver == null)
            {
                _keyboardHideObserver = NSNotificationCenter.DefaultCenter.AddObserver(UIKeyboard.WillHideNotification, OnKeyboardNotification);
            }
        }

        protected virtual void UnregisterForKeyboardNotifications()
        {
            if (_keyboardShowObserver != null)
            {
                NSNotificationCenter.DefaultCenter.RemoveObserver(_keyboardShowObserver);
                _keyboardShowObserver.Dispose();
                _keyboardShowObserver = null;
            }

            if (_keyboardHideObserver != null)
            {
                NSNotificationCenter.DefaultCenter.RemoveObserver(_keyboardHideObserver);
                _keyboardHideObserver.Dispose();
                _keyboardHideObserver = null;
            }
        }

        /// <summary>
        /// Gets the UIView that represents the "active" user input control (e.g. textfield, or button under a text field)
        /// </summary>
        /// <returns>
        /// A <see cref="UIView"/>
        /// </returns>
        protected virtual UIView KeyboardGetActiveView()
        {
            return View.FindFirstResponder();
        }

        /// <summary>
        /// Called when keyboard notifications are produced.
        /// </summary>
        /// <param name="notification">The notification.</param>
        private void OnKeyboardNotification(NSNotification notification)
        {
            if (!IsViewLoaded) return;

            //Check if the keyboard is becoming visible
            var visible = notification.Name == UIKeyboard.WillShowNotification;

            //Start an animation, using values from the keyboard
            UIView.BeginAnimations("AnimateForKeyboard");
            UIView.SetAnimationBeginsFromCurrentState(true);
            UIView.SetAnimationDuration(UIKeyboard.AnimationDurationFromNotification(notification));
            UIView.SetAnimationCurve((UIViewAnimationCurve)UIKeyboard.AnimationCurveFromNotification(notification));

                //Pass the notification, calculating keyboard height, etc.
                var keyboardFrame = visible
                    ? UIKeyboard.FrameEndFromNotification(notification)
                    : UIKeyboard.FrameBeginFromNotification(notification);

                OnKeyboardChanged(visible, keyboardFrame);

            //Commit the animation
            UIView.CommitAnimations();
        }

        /// <summary>
        /// Override this method to apply custom logic when the keyboard is shown/hidden
        /// </summary>
        /// <param name='visible'>
        /// If the keyboard is visible
        /// </param>
        /// <param name='keyboardFrame'>
        /// Frame of the keyboard
        /// </param>
        protected virtual void OnKeyboardChanged(bool visible, CGRect keyboardFrame)
        {
            var activeView = ViewToCenterOnKeyboardShown ?? KeyboardGetActiveView();
            if (activeView == null)
            {
                _lastKeyboardFrame = CGRect.Empty;
                _lastActiveView.SetTarget(null);
                return;
            }

            var scrollView = ScrollToCenterOnKeyboardShown ?? activeView.FindTopSuperviewOfType(View, typeof(UIScrollView)) as UIScrollView;
            if (scrollView == null)
            {
                _lastKeyboardFrame = CGRect.Empty;
                _lastActiveView.SetTarget(null);
                return;
            }

            if (!visible)
            {
                _lastKeyboardFrame = CGRect.Empty;
                _lastActiveView.SetTarget(null);
                scrollView.RestoreScrollPosition();
            }
            else
            {
                //avoid recalculation if the activeView is the same.
                if (_lastKeyboardFrame == keyboardFrame && _lastActiveView.TryGetTarget(out var lastActiveView) &&
                    lastActiveView?.Equals(activeView) == true)
                {
                    return;
                }

                _lastKeyboardFrame = keyboardFrame;
                _lastActiveView.SetTarget(activeView);
                if (_iosVersion11Checker.IsVersionOrHigher)
                    keyboardFrame.Height -= scrollView.SafeAreaInsets.Bottom;
                scrollView.CenterView(activeView, keyboardFrame);
            }
        }

        /// <summary>
        /// Call it to force dismiss keyboard when background is tapped
        /// </summary>
        protected void DismissKeyboardOnBackgroundTap()
        {
            // Add gesture recognizer to hide keyboard
            var tap = new UITapGestureRecognizer { CancelsTouchesInView = false };
            tap.AddTarget(() => View.EndEditing(true));
            tap.ShouldReceiveTouch = (recognizer, touch) => !(touch.View is UIControl || touch.View.FindSuperviewOfType(View, typeof(UITableViewCell)) != null);
            View.AddGestureRecognizer(tap);
        }

        /// <summary>
        /// Selects next TextField to become FirstResponder.
        /// Usage: textField.ShouldReturn += TextFieldShouldReturn;
        /// </summary>
        /// <returns></returns>
        /// <param name="textField">The TextField</param>
        public bool TextFieldShouldReturn(UITextField textField)
        {
            var nextTag = textField.Tag + 1;
            UIResponder nextResponder = View.ViewWithTag(nextTag);
            if (nextResponder != null)
            {
                nextResponder.BecomeFirstResponder();
            }
<<<<<<< HEAD
            else {
=======
            else
            {
>>>>>>> 6ad0cfd2
                // Not found, so remove keyboard.
                textField.ResignFirstResponder();
            }
            return false; // We do not want UITextField to insert line-breaks.
        }
    }
}<|MERGE_RESOLUTION|>--- conflicted
+++ resolved
@@ -16,7 +16,6 @@
 	public abstract class MvxBaseViewController<TViewModel> : MvxViewController where TViewModel : IMvxViewModel
     {
         private readonly MvxIosMajorVersionChecker _iosVersion11Checker = new MvxIosMajorVersionChecker(11);
-<<<<<<< HEAD
         private readonly WeakReference<UIView?> _lastActiveView = new WeakReference<UIView?>(null);
 
         private NSObject _keyboardShowObserver;
@@ -24,10 +23,6 @@
         private CGRect _lastKeyboardFrame = CGRect.Empty;
 
         protected MvxBaseViewController()
-=======
-
-        public MvxBaseViewController()
->>>>>>> 6ad0cfd2
         {
         }
 
@@ -241,12 +236,8 @@
             {
                 nextResponder.BecomeFirstResponder();
             }
-<<<<<<< HEAD
-            else {
-=======
             else
             {
->>>>>>> 6ad0cfd2
                 // Not found, so remove keyboard.
                 textField.ResignFirstResponder();
             }
