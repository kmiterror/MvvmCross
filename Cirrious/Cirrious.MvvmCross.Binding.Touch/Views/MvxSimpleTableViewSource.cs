--- conflicted
+++ resolved
@@ -24,14 +24,9 @@
         public MvxSimpleTableViewSource(UITableView tableView, string nibName, string cellIdentifier = null,
                                         NSBundle bundle = null)
             : base(tableView)
-<<<<<<< HEAD
         {            
-            cellIdentifier = cellIdentifier ?? "CellId" + nibName;
-=======
-        {
-			// if no cellIdentifier supplied, then use the nibName as cellId
+	    // if no cellIdentifier supplied, then use the nibName as cellId
             cellIdentifier = cellIdentifier ?? nibName;
->>>>>>> 7cc6e1c1
             _cellIdentifier = new NSString(cellIdentifier);
             tableView.RegisterNibForCellReuse(UINib.FromName(nibName, bundle ?? NSBundle.MainBundle), cellIdentifier);
         }
