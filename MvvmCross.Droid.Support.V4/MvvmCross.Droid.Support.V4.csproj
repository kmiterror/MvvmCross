﻿<?xml version="1.0" encoding="utf-8"?>
<Project DefaultTargets="Build" ToolsVersion="4.0" xmlns="http://schemas.microsoft.com/developer/msbuild/2003">
  <PropertyGroup>
    <Configuration Condition=" '$(Configuration)' == '' ">Debug</Configuration>
    <Platform Condition=" '$(Platform)' == '' ">AnyCPU</Platform>
    <ProjectTypeGuids>{EFBA0AD7-5A72-4C68-AF49-83D382785DCF};{FAE04EC0-301F-11D3-BF4B-00C04F79EFBC}</ProjectTypeGuids>
    <ProjectGuid>{24C19002-AD02-4B88-9E57-1C254819D30E}</ProjectGuid>
    <OutputType>Library</OutputType>
    <RootNamespace>MvvmCross.Droid.Support.V4</RootNamespace>
    <MonoAndroidAssetsPrefix>Assets</MonoAndroidAssetsPrefix>
    <MonoAndroidResourcePrefix>Resources</MonoAndroidResourcePrefix>
    <AndroidResgenClass>Resource</AndroidResgenClass>
    <AndroidResgenFile>Resources\Resource.designer.cs</AndroidResgenFile>
    <AndroidUseLatestPlatformSdk>False</AndroidUseLatestPlatformSdk>
    <AssemblyName>MvvmCross.Droid.Support.V4</AssemblyName>
    <TargetFrameworkVersion>v6.0</TargetFrameworkVersion>
  </PropertyGroup>
  <PropertyGroup Condition=" '$(Configuration)|$(Platform)' == 'Debug|AnyCPU' ">
    <DebugSymbols>true</DebugSymbols>
    <DebugType>full</DebugType>
    <Optimize>false</Optimize>
    <OutputPath>..\bin\Debug</OutputPath>
    <DefineConstants>DEBUG;</DefineConstants>
    <ErrorReport>prompt</ErrorReport>
    <WarningLevel>4</WarningLevel>
    <AndroidLinkMode>None</AndroidLinkMode>
    <ConsolePause>false</ConsolePause>
  </PropertyGroup>
  <PropertyGroup Condition=" '$(Configuration)|$(Platform)' == 'Release|AnyCPU' ">
    <DebugType>full</DebugType>
    <Optimize>true</Optimize>
    <OutputPath>..\bin\Release</OutputPath>
    <ErrorReport>prompt</ErrorReport>
    <WarningLevel>4</WarningLevel>
    <AndroidUseSharedRuntime>false</AndroidUseSharedRuntime>
    <ConsolePause>false</ConsolePause>
  </PropertyGroup>
  <ItemGroup>
    <Reference Include="Mono.Android.Export" />
    <Reference Include="MvvmCross.Binding, Version=4.0.0.0, Culture=neutral, processorArchitecture=MSIL">
<<<<<<< HEAD
      <HintPath>..\packages\MvvmCross.Binding.4.2.2\lib\MonoAndroid\MvvmCross.Binding.dll</HintPath>
      <Private>True</Private>
    </Reference>
    <Reference Include="MvvmCross.Binding.Droid, Version=4.0.0.0, Culture=neutral, processorArchitecture=MSIL">
      <HintPath>..\packages\MvvmCross.Binding.4.2.2\lib\MonoAndroid\MvvmCross.Binding.Droid.dll</HintPath>
      <Private>True</Private>
    </Reference>
    <Reference Include="MvvmCross.Core, Version=4.0.0.0, Culture=neutral, processorArchitecture=MSIL">
      <HintPath>..\packages\MvvmCross.Core.4.2.2\lib\MonoAndroid\MvvmCross.Core.dll</HintPath>
      <Private>True</Private>
    </Reference>
    <Reference Include="MvvmCross.Droid, Version=4.0.0.0, Culture=neutral, processorArchitecture=MSIL">
      <HintPath>..\packages\MvvmCross.Core.4.2.2\lib\MonoAndroid\MvvmCross.Droid.dll</HintPath>
      <Private>True</Private>
    </Reference>
    <Reference Include="MvvmCross.Droid.Shared, Version=1.0.0.0, Culture=neutral, processorArchitecture=MSIL">
      <HintPath>..\packages\MvvmCross.Droid.Shared.4.2.2\lib\MonoAndroid\MvvmCross.Droid.Shared.dll</HintPath>
      <Private>True</Private>
    </Reference>
    <Reference Include="MvvmCross.Localization, Version=4.0.0.0, Culture=neutral, processorArchitecture=MSIL">
      <HintPath>..\packages\MvvmCross.Binding.4.2.2\lib\MonoAndroid\MvvmCross.Localization.dll</HintPath>
      <Private>True</Private>
    </Reference>
    <Reference Include="MvvmCross.Platform, Version=4.0.0.0, Culture=neutral, processorArchitecture=MSIL">
      <HintPath>..\packages\MvvmCross.Platform.4.2.2\lib\MonoAndroid\MvvmCross.Platform.dll</HintPath>
      <Private>True</Private>
    </Reference>
    <Reference Include="MvvmCross.Platform.Droid, Version=4.0.0.0, Culture=neutral, processorArchitecture=MSIL">
      <HintPath>..\packages\MvvmCross.Platform.4.2.2\lib\MonoAndroid\MvvmCross.Platform.Droid.dll</HintPath>
=======
      <HintPath>..\packages\MvvmCross.Binding.4.2.3\lib\MonoAndroid\MvvmCross.Binding.dll</HintPath>
      <Private>True</Private>
    </Reference>
    <Reference Include="MvvmCross.Binding.Droid, Version=4.0.0.0, Culture=neutral, processorArchitecture=MSIL">
      <HintPath>..\packages\MvvmCross.Binding.4.2.3\lib\MonoAndroid\MvvmCross.Binding.Droid.dll</HintPath>
      <Private>True</Private>
    </Reference>
    <Reference Include="MvvmCross.Core, Version=4.0.0.0, Culture=neutral, processorArchitecture=MSIL">
      <HintPath>..\packages\MvvmCross.Core.4.2.3\lib\MonoAndroid\MvvmCross.Core.dll</HintPath>
      <Private>True</Private>
    </Reference>
    <Reference Include="MvvmCross.Droid, Version=4.0.0.0, Culture=neutral, processorArchitecture=MSIL">
      <HintPath>..\packages\MvvmCross.Core.4.2.3\lib\MonoAndroid\MvvmCross.Droid.dll</HintPath>
      <Private>True</Private>
    </Reference>
    <Reference Include="MvvmCross.Droid.Shared, Version=1.0.0.0, Culture=neutral, processorArchitecture=MSIL">
      <HintPath>..\packages\MvvmCross.Droid.Shared.4.2.3\lib\MonoAndroid\MvvmCross.Droid.Shared.dll</HintPath>
      <Private>True</Private>
    </Reference>
    <Reference Include="MvvmCross.Localization, Version=4.0.0.0, Culture=neutral, processorArchitecture=MSIL">
      <HintPath>..\packages\MvvmCross.Binding.4.2.3\lib\MonoAndroid\MvvmCross.Localization.dll</HintPath>
      <Private>True</Private>
    </Reference>
    <Reference Include="MvvmCross.Platform, Version=4.0.0.0, Culture=neutral, processorArchitecture=MSIL">
      <HintPath>..\packages\MvvmCross.Platform.4.2.3\lib\MonoAndroid\MvvmCross.Platform.dll</HintPath>
      <Private>True</Private>
    </Reference>
    <Reference Include="MvvmCross.Platform.Droid, Version=4.0.0.0, Culture=neutral, processorArchitecture=MSIL">
      <HintPath>..\packages\MvvmCross.Platform.4.2.3\lib\MonoAndroid\MvvmCross.Platform.Droid.dll</HintPath>
>>>>>>> b5cd127f
      <Private>True</Private>
    </Reference>
    <Reference Include="System" />
    <Reference Include="System.Xml" />
    <Reference Include="System.Core" />
    <Reference Include="Mono.Android" />
    <Reference Include="Xamarin.Android.Support.v4, Version=1.0.0.0, Culture=neutral, processorArchitecture=MSIL">
      <HintPath>..\packages\Xamarin.Android.Support.v4.23.4.0.1\lib\MonoAndroid403\Xamarin.Android.Support.v4.dll</HintPath>
      <Private>True</Private>
    </Reference>
  </ItemGroup>
  <ItemGroup>
    <Compile Include="EventSource\MvxBaseFragmentAdapter.cs" />
    <Compile Include="EventSource\MvxBindingFragmentAdapter.cs" />
    <Compile Include="EventSource\MvxEventSourceDialogFragment.cs" />
    <Compile Include="EventSource\MvxEventSourceFragment.cs" />
    <Compile Include="EventSource\MvxEventSourceFragmentActivity.cs" />
    <Compile Include="EventSource\MvxEventSourceListFragment.cs" />
    <Compile Include="MvxDialogFragment.cs" />
    <Compile Include="MvxFragment.cs" />
    <Compile Include="MvxFragmentActivity.cs" />
    <Compile Include="MvxFragmentExtensions.cs" />
    <Compile Include="MvxFragmentPagerAdapter.cs" />
    <Compile Include="MvxFragmentViewExtensionMethods.cs" />
    <Compile Include="MvxSwipeRefreshLayout.cs" />
    <Compile Include="MvxTabsFragmentActivity.cs" />
    <Compile Include="Properties\AssemblyInfo.cs" />
    <Compile Include="MvxFragmentStatePagerAdapter.cs" />
    <Compile Include="MvxCachingFragmentPagerAdapter.cs" />
    <Compile Include="MvxCachingFragmentActivity.cs" />
    <Compile Include="MvxCachingFragmentStatePagerAdapter.cs" />
  </ItemGroup>
  <ItemGroup>
    <None Include="app.config" />
    <None Include="packages.config">
      <SubType>Designer</SubType>
    </None>
  </ItemGroup>
  <Import Project="$(MSBuildExtensionsPath)\Xamarin\Android\Xamarin.Android.CSharp.targets" />
</Project><|MERGE_RESOLUTION|>--- conflicted
+++ resolved
@@ -37,70 +37,6 @@
   </PropertyGroup>
   <ItemGroup>
     <Reference Include="Mono.Android.Export" />
-    <Reference Include="MvvmCross.Binding, Version=4.0.0.0, Culture=neutral, processorArchitecture=MSIL">
-<<<<<<< HEAD
-      <HintPath>..\packages\MvvmCross.Binding.4.2.2\lib\MonoAndroid\MvvmCross.Binding.dll</HintPath>
-      <Private>True</Private>
-    </Reference>
-    <Reference Include="MvvmCross.Binding.Droid, Version=4.0.0.0, Culture=neutral, processorArchitecture=MSIL">
-      <HintPath>..\packages\MvvmCross.Binding.4.2.2\lib\MonoAndroid\MvvmCross.Binding.Droid.dll</HintPath>
-      <Private>True</Private>
-    </Reference>
-    <Reference Include="MvvmCross.Core, Version=4.0.0.0, Culture=neutral, processorArchitecture=MSIL">
-      <HintPath>..\packages\MvvmCross.Core.4.2.2\lib\MonoAndroid\MvvmCross.Core.dll</HintPath>
-      <Private>True</Private>
-    </Reference>
-    <Reference Include="MvvmCross.Droid, Version=4.0.0.0, Culture=neutral, processorArchitecture=MSIL">
-      <HintPath>..\packages\MvvmCross.Core.4.2.2\lib\MonoAndroid\MvvmCross.Droid.dll</HintPath>
-      <Private>True</Private>
-    </Reference>
-    <Reference Include="MvvmCross.Droid.Shared, Version=1.0.0.0, Culture=neutral, processorArchitecture=MSIL">
-      <HintPath>..\packages\MvvmCross.Droid.Shared.4.2.2\lib\MonoAndroid\MvvmCross.Droid.Shared.dll</HintPath>
-      <Private>True</Private>
-    </Reference>
-    <Reference Include="MvvmCross.Localization, Version=4.0.0.0, Culture=neutral, processorArchitecture=MSIL">
-      <HintPath>..\packages\MvvmCross.Binding.4.2.2\lib\MonoAndroid\MvvmCross.Localization.dll</HintPath>
-      <Private>True</Private>
-    </Reference>
-    <Reference Include="MvvmCross.Platform, Version=4.0.0.0, Culture=neutral, processorArchitecture=MSIL">
-      <HintPath>..\packages\MvvmCross.Platform.4.2.2\lib\MonoAndroid\MvvmCross.Platform.dll</HintPath>
-      <Private>True</Private>
-    </Reference>
-    <Reference Include="MvvmCross.Platform.Droid, Version=4.0.0.0, Culture=neutral, processorArchitecture=MSIL">
-      <HintPath>..\packages\MvvmCross.Platform.4.2.2\lib\MonoAndroid\MvvmCross.Platform.Droid.dll</HintPath>
-=======
-      <HintPath>..\packages\MvvmCross.Binding.4.2.3\lib\MonoAndroid\MvvmCross.Binding.dll</HintPath>
-      <Private>True</Private>
-    </Reference>
-    <Reference Include="MvvmCross.Binding.Droid, Version=4.0.0.0, Culture=neutral, processorArchitecture=MSIL">
-      <HintPath>..\packages\MvvmCross.Binding.4.2.3\lib\MonoAndroid\MvvmCross.Binding.Droid.dll</HintPath>
-      <Private>True</Private>
-    </Reference>
-    <Reference Include="MvvmCross.Core, Version=4.0.0.0, Culture=neutral, processorArchitecture=MSIL">
-      <HintPath>..\packages\MvvmCross.Core.4.2.3\lib\MonoAndroid\MvvmCross.Core.dll</HintPath>
-      <Private>True</Private>
-    </Reference>
-    <Reference Include="MvvmCross.Droid, Version=4.0.0.0, Culture=neutral, processorArchitecture=MSIL">
-      <HintPath>..\packages\MvvmCross.Core.4.2.3\lib\MonoAndroid\MvvmCross.Droid.dll</HintPath>
-      <Private>True</Private>
-    </Reference>
-    <Reference Include="MvvmCross.Droid.Shared, Version=1.0.0.0, Culture=neutral, processorArchitecture=MSIL">
-      <HintPath>..\packages\MvvmCross.Droid.Shared.4.2.3\lib\MonoAndroid\MvvmCross.Droid.Shared.dll</HintPath>
-      <Private>True</Private>
-    </Reference>
-    <Reference Include="MvvmCross.Localization, Version=4.0.0.0, Culture=neutral, processorArchitecture=MSIL">
-      <HintPath>..\packages\MvvmCross.Binding.4.2.3\lib\MonoAndroid\MvvmCross.Localization.dll</HintPath>
-      <Private>True</Private>
-    </Reference>
-    <Reference Include="MvvmCross.Platform, Version=4.0.0.0, Culture=neutral, processorArchitecture=MSIL">
-      <HintPath>..\packages\MvvmCross.Platform.4.2.3\lib\MonoAndroid\MvvmCross.Platform.dll</HintPath>
-      <Private>True</Private>
-    </Reference>
-    <Reference Include="MvvmCross.Platform.Droid, Version=4.0.0.0, Culture=neutral, processorArchitecture=MSIL">
-      <HintPath>..\packages\MvvmCross.Platform.4.2.3\lib\MonoAndroid\MvvmCross.Platform.Droid.dll</HintPath>
->>>>>>> b5cd127f
-      <Private>True</Private>
-    </Reference>
     <Reference Include="System" />
     <Reference Include="System.Xml" />
     <Reference Include="System.Core" />
@@ -108,6 +44,30 @@
     <Reference Include="Xamarin.Android.Support.v4, Version=1.0.0.0, Culture=neutral, processorArchitecture=MSIL">
       <HintPath>..\packages\Xamarin.Android.Support.v4.23.4.0.1\lib\MonoAndroid403\Xamarin.Android.Support.v4.dll</HintPath>
       <Private>True</Private>
+    </Reference>
+    <Reference Include="MvvmCross.Platform.Droid">
+      <HintPath>..\packages\MvvmCross.Platform.4.2.3\lib\MonoAndroid\MvvmCross.Platform.Droid.dll</HintPath>
+    </Reference>
+    <Reference Include="MvvmCross.Platform">
+      <HintPath>..\packages\MvvmCross.Platform.4.2.3\lib\MonoAndroid\MvvmCross.Platform.dll</HintPath>
+    </Reference>
+    <Reference Include="MvvmCross.Droid">
+      <HintPath>..\packages\MvvmCross.Core.4.2.3\lib\MonoAndroid\MvvmCross.Droid.dll</HintPath>
+    </Reference>
+    <Reference Include="MvvmCross.Core">
+      <HintPath>..\packages\MvvmCross.Core.4.2.3\lib\MonoAndroid\MvvmCross.Core.dll</HintPath>
+    </Reference>
+    <Reference Include="MvvmCross.Binding.Droid">
+      <HintPath>..\packages\MvvmCross.Binding.4.2.3\lib\MonoAndroid\MvvmCross.Binding.Droid.dll</HintPath>
+    </Reference>
+    <Reference Include="MvvmCross.Binding">
+      <HintPath>..\packages\MvvmCross.Binding.4.2.3\lib\MonoAndroid\MvvmCross.Binding.dll</HintPath>
+    </Reference>
+    <Reference Include="MvvmCross.Localization">
+      <HintPath>..\packages\MvvmCross.Binding.4.2.3\lib\MonoAndroid\MvvmCross.Localization.dll</HintPath>
+    </Reference>
+    <Reference Include="MvvmCross.Droid.Shared">
+      <HintPath>..\packages\MvvmCross.Droid.Shared.4.2.3\lib\MonoAndroid\MvvmCross.Droid.Shared.dll</HintPath>
     </Reference>
   </ItemGroup>
   <ItemGroup>
