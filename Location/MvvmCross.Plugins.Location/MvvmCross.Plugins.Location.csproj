--- conflicted
+++ resolved
@@ -1,87 +1,73 @@
-﻿<?xml version="1.0" encoding="utf-8"?>
-<Project ToolsVersion="4.0" DefaultTargets="Build" xmlns="http://schemas.microsoft.com/developer/msbuild/2003">
-  <PropertyGroup>
-    <Configuration Condition=" '$(Configuration)' == '' ">Debug</Configuration>
-    <Platform Condition=" '$(Platform)' == '' ">AnyCPU</Platform>
-    <ProjectGuid>{8B0A9E43-E90F-455C-AE56-45BC70429167}</ProjectGuid>
-    <OutputType>Library</OutputType>
-    <AppDesignerFolder>Properties</AppDesignerFolder>
-    <RootNamespace>MvvmCross.Plugins.Location</RootNamespace>
-    <AssemblyName>MvvmCross.Plugins.Location</AssemblyName>
-    <TargetFrameworkProfile>Profile259</TargetFrameworkProfile>
-    <FileAlignment>512</FileAlignment>
-    <ProjectTypeGuids>{786C830F-07A1-408B-BD7F-6EE04809D6DB};{FAE04EC0-301F-11D3-BF4B-00C04F79EFBC}</ProjectTypeGuids>
-    <TargetFrameworkVersion>v4.5</TargetFrameworkVersion>
-  </PropertyGroup>
-  <PropertyGroup Condition=" '$(Configuration)|$(Platform)' == 'Debug|AnyCPU' ">
-    <DebugSymbols>True</DebugSymbols>
-    <DebugType>full</DebugType>
-    <Optimize>False</Optimize>
-    <OutputPath>..\..\bin\Debug\Mvx\Portable\</OutputPath>
-    <DefineConstants>DEBUG;TRACE</DefineConstants>
-    <ErrorReport>prompt</ErrorReport>
-    <WarningLevel>4</WarningLevel>
-  </PropertyGroup>
-  <PropertyGroup Condition=" '$(Configuration)|$(Platform)' == 'Release|AnyCPU' ">
-    <DebugType>pdbonly</DebugType>
-    <Optimize>True</Optimize>
-    <OutputPath>..\..\bin\Release\Mvx\Portable\</OutputPath>
-    <DefineConstants>TRACE</DefineConstants>
-    <ErrorReport>prompt</ErrorReport>
-    <WarningLevel>4</WarningLevel>
-  </PropertyGroup>
-  <ItemGroup>
-<<<<<<< HEAD
-=======
-    <Reference Include="MvvmCross.Binding, Version=4.0.0.0, Culture=neutral, processorArchitecture=MSIL">
-      <HintPath>..\..\packages\MvvmCross.Binding.4.1.4\lib\portable-net45+win+wpa81+wp80\MvvmCross.Binding.dll</HintPath>
-      <Private>True</Private>
-    </Reference>
->>>>>>> e7832421
-    <Reference Include="MvvmCross.Core, Version=4.0.0.0, Culture=neutral, processorArchitecture=MSIL">
-      <HintPath>..\..\packages\MvvmCross.Core.4.1.4\lib\portable-net45+win+wpa81+wp80\MvvmCross.Core.dll</HintPath>
-      <Private>True</Private>
-    </Reference>
-<<<<<<< HEAD
-=======
-    <Reference Include="MvvmCross.Localization, Version=4.0.0.0, Culture=neutral, processorArchitecture=MSIL">
-      <HintPath>..\..\packages\MvvmCross.Binding.4.1.4\lib\portable-net45+win+wpa81+wp80\MvvmCross.Localization.dll</HintPath>
-      <Private>True</Private>
-    </Reference>
->>>>>>> e7832421
-    <Reference Include="MvvmCross.Platform, Version=4.0.0.0, Culture=neutral, processorArchitecture=MSIL">
-      <HintPath>..\..\packages\MvvmCross.Platform.4.1.4\lib\portable-net45+win+wpa81+wp80\MvvmCross.Platform.dll</HintPath>
-      <Private>True</Private>
-    </Reference>
-    <Reference Include="System" />
-    <Reference Include="System.Core" />
-    <Reference Include="System.Net" />
-    <Reference Include="System.Runtime.Serialization" />
-    <Reference Include="System.Xml" />
-  </ItemGroup>
-  <ItemGroup>
-    <Compile Include="IMvxLocationWatcher.cs" />
-    <Compile Include="MvxCoordinates.cs" />
-    <Compile Include="MvxGeoLocation.cs" />
-    <Compile Include="MvxLocationAccuracy.cs" />
-    <Compile Include="MvxLocationError.cs" />
-    <Compile Include="MvxLocationErrorCode.cs" />
-    <Compile Include="MvxLocationOptions.cs" />
-    <Compile Include="MvxLocationWatcher.cs" />
-    <Compile Include="PluginLoader.cs" />
-    <Compile Include="Properties\AssemblyInfo.cs" />
-    <Compile Include="MvxLocationTrackingMode.cs" />
-    <Compile Include="MvxLocationStatus.cs" />
-  </ItemGroup>
-  <ItemGroup>
-    <None Include="packages.config" />
-  </ItemGroup>
-  <Import Project="$(MSBuildExtensionsPath32)\Microsoft\Portable\$(TargetFrameworkVersion)\Microsoft.Portable.CSharp.targets" />
+﻿<?xml version="1.0" encoding="utf-8"?>
+<Project ToolsVersion="4.0" DefaultTargets="Build" xmlns="http://schemas.microsoft.com/developer/msbuild/2003">
+  <PropertyGroup>
+    <Configuration Condition=" '$(Configuration)' == '' ">Debug</Configuration>
+    <Platform Condition=" '$(Platform)' == '' ">AnyCPU</Platform>
+    <ProjectGuid>{8B0A9E43-E90F-455C-AE56-45BC70429167}</ProjectGuid>
+    <OutputType>Library</OutputType>
+    <AppDesignerFolder>Properties</AppDesignerFolder>
+    <RootNamespace>MvvmCross.Plugins.Location</RootNamespace>
+    <AssemblyName>MvvmCross.Plugins.Location</AssemblyName>
+    <TargetFrameworkProfile>Profile259</TargetFrameworkProfile>
+    <FileAlignment>512</FileAlignment>
+    <ProjectTypeGuids>{786C830F-07A1-408B-BD7F-6EE04809D6DB};{FAE04EC0-301F-11D3-BF4B-00C04F79EFBC}</ProjectTypeGuids>
+    <TargetFrameworkVersion>v4.5</TargetFrameworkVersion>
+  </PropertyGroup>
+  <PropertyGroup Condition=" '$(Configuration)|$(Platform)' == 'Debug|AnyCPU' ">
+    <DebugSymbols>True</DebugSymbols>
+    <DebugType>full</DebugType>
+    <Optimize>False</Optimize>
+    <OutputPath>..\..\bin\Debug\Mvx\Portable\</OutputPath>
+    <DefineConstants>DEBUG;TRACE</DefineConstants>
+    <ErrorReport>prompt</ErrorReport>
+    <WarningLevel>4</WarningLevel>
+  </PropertyGroup>
+  <PropertyGroup Condition=" '$(Configuration)|$(Platform)' == 'Release|AnyCPU' ">
+    <DebugType>pdbonly</DebugType>
+    <Optimize>True</Optimize>
+    <OutputPath>..\..\bin\Release\Mvx\Portable\</OutputPath>
+    <DefineConstants>TRACE</DefineConstants>
+    <ErrorReport>prompt</ErrorReport>
+    <WarningLevel>4</WarningLevel>
+  </PropertyGroup>
+  <ItemGroup>
+    <Reference Include="MvvmCross.Core, Version=4.0.0.0, Culture=neutral, processorArchitecture=MSIL">
+      <HintPath>..\..\packages\MvvmCross.Core.4.1.4\lib\portable-net45+win+wpa81+wp80\MvvmCross.Core.dll</HintPath>
+      <Private>True</Private>
+    </Reference>
+    <Reference Include="MvvmCross.Platform, Version=4.0.0.0, Culture=neutral, processorArchitecture=MSIL">
+      <HintPath>..\..\packages\MvvmCross.Platform.4.1.4\lib\portable-net45+win+wpa81+wp80\MvvmCross.Platform.dll</HintPath>
+      <Private>True</Private>
+    </Reference>
+    <Reference Include="System" />
+    <Reference Include="System.Core" />
+    <Reference Include="System.Net" />
+    <Reference Include="System.Runtime.Serialization" />
+    <Reference Include="System.Xml" />
+  </ItemGroup>
+  <ItemGroup>
+    <Compile Include="IMvxLocationWatcher.cs" />
+    <Compile Include="MvxCoordinates.cs" />
+    <Compile Include="MvxGeoLocation.cs" />
+    <Compile Include="MvxLocationAccuracy.cs" />
+    <Compile Include="MvxLocationError.cs" />
+    <Compile Include="MvxLocationErrorCode.cs" />
+    <Compile Include="MvxLocationOptions.cs" />
+    <Compile Include="MvxLocationWatcher.cs" />
+    <Compile Include="PluginLoader.cs" />
+    <Compile Include="Properties\AssemblyInfo.cs" />
+    <Compile Include="MvxLocationTrackingMode.cs" />
+    <Compile Include="MvxLocationStatus.cs" />
+  </ItemGroup>
+  <ItemGroup>
+    <None Include="packages.config" />
+  </ItemGroup>
+  <Import Project="$(MSBuildExtensionsPath32)\Microsoft\Portable\$(TargetFrameworkVersion)\Microsoft.Portable.CSharp.targets" />
   <!-- To modify your build process, add your task inside one of the targets below and uncomment it. 
        Other similar extension points exist, see Microsoft.Common.targets.
   <Target Name="BeforeBuild">
   </Target>
   <Target Name="AfterBuild">
   </Target>
-  -->
+  -->
 </Project>