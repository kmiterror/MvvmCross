--- conflicted
+++ resolved
@@ -1,13 +1,8 @@
 ﻿{
   "dependencies": {
     "Microsoft.NETCore.UniversalWindowsPlatform": "5.2.2",
-<<<<<<< HEAD
-    "Newtonsoft.Json": "9.0.1",
+    "Newtonsoft.Json": "10.0.3",
     "Xamarin.Forms": "2.3.5.235-pre2"
-=======
-    "Newtonsoft.Json": "10.0.3",
-    "Xamarin.Forms": "2.3.4.247"
->>>>>>> dd4c4a71
   },
   "frameworks": {
     "uap10.0": {}
