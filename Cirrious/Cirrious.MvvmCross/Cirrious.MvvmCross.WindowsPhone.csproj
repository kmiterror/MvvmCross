﻿<?xml version="1.0" encoding="utf-8"?>
<Project ToolsVersion="4.0" DefaultTargets="Build" xmlns="http://schemas.microsoft.com/developer/msbuild/2003">
  <PropertyGroup>
    <Configuration Condition=" '$(Configuration)' == '' ">Debug</Configuration>
    <Platform Condition=" '$(Platform)' == '' ">AnyCPU</Platform>
    <ProductVersion>10.0.20506</ProductVersion>
    <SchemaVersion>2.0</SchemaVersion>
    <ProjectGuid>{A9F1C41F-FBC3-4DE3-8572-68990C1BCFC3}</ProjectGuid>
    <ProjectTypeGuids>{C089C8C0-30E0-4E22-80C0-CE093F111A43};{fae04ec0-301f-11d3-bf4b-00c04f79efbc}</ProjectTypeGuids>
    <OutputType>Library</OutputType>
    <AppDesignerFolder>Properties</AppDesignerFolder>
    <RootNamespace>Cirrious.MvvmCross</RootNamespace>
    <AssemblyName>Cirrious.MvvmCross.WindowsPhone</AssemblyName>
    <TargetFrameworkVersion>v4.0</TargetFrameworkVersion>
    <SilverlightVersion>$(TargetFrameworkVersion)</SilverlightVersion>
    <TargetFrameworkProfile>WindowsPhone71</TargetFrameworkProfile>
    <TargetFrameworkIdentifier>Silverlight</TargetFrameworkIdentifier>
    <SilverlightApplication>false</SilverlightApplication>
    <ValidateXaml>true</ValidateXaml>
    <ThrowErrorsInValidation>true</ThrowErrorsInValidation>
  </PropertyGroup>
  <PropertyGroup Condition=" '$(Configuration)|$(Platform)' == 'Debug|AnyCPU' ">
    <DebugSymbols>true</DebugSymbols>
    <DebugType>full</DebugType>
    <Optimize>false</Optimize>
    <OutputPath>Bin\Debug</OutputPath>
    <DefineConstants>DEBUG;TRACE;SILVERLIGHT;WINDOWS_PHONE</DefineConstants>
    <NoStdLib>true</NoStdLib>
    <NoConfig>true</NoConfig>
    <ErrorReport>prompt</ErrorReport>
    <WarningLevel>4</WarningLevel>
  </PropertyGroup>
  <PropertyGroup Condition=" '$(Configuration)|$(Platform)' == 'Release|AnyCPU' ">
    <DebugType>pdbonly</DebugType>
    <Optimize>true</Optimize>
    <OutputPath>Bin\Release</OutputPath>
    <DefineConstants>TRACE;SILVERLIGHT;WINDOWS_PHONE</DefineConstants>
    <NoStdLib>true</NoStdLib>
    <NoConfig>true</NoConfig>
    <ErrorReport>prompt</ErrorReport>
    <WarningLevel>4</WarningLevel>
  </PropertyGroup>
  <ItemGroup>
    <Reference Include="Microsoft.Devices.Sensors" />
    <Reference Include="Microsoft.Phone" />
    <Reference Include="Microsoft.Phone.Controls, Version=7.0.0.0, Culture=neutral, PublicKeyToken=24eec0d8c86cda1e, processorArchitecture=MSIL" />
    <Reference Include="Microsoft.Phone.Controls.Toolkit">
      <HintPath>..\..\SocialStorm\packages\SilverlightToolkitWP.4.2011.8.17\lib\sl4-windowsphone71\Microsoft.Phone.Controls.Toolkit.dll</HintPath>
    </Reference>
    <Reference Include="Microsoft.Xna.Framework" />
    <Reference Include="Newtonsoft.Json, Version=4.5.0.0, Culture=neutral, processorArchitecture=MSIL">
      <HintPath>..\..\MvvmCrossLibs\packages\Newtonsoft.Json.4.5.2\lib\sl4-windowsphone71\Newtonsoft.Json.dll</HintPath>
    </Reference>
    <Reference Include="System.Device" />
    <Reference Include="System.Windows" />
    <Reference Include="system" />
    <Reference Include="System.Core" />
    <Reference Include="System.Windows.Interactivity, Version=3.8.5.0, Culture=neutral, PublicKeyToken=31bf3856ad364e35, processorArchitecture=MSIL" />
    <Reference Include="System.Xml" />
    <Reference Include="System.Net" />
    <Reference Include="mscorlib.extensions" />
    <Reference Include="WriteableBitmapExWinPhone, Version=0.9.8.6, Culture=neutral, processorArchitecture=MSIL">
      <HintPath>..\..\MvvmCrossLibs\packages\WriteableBitmapEx.0.9.8.6\lib\sl4-wp71\WriteableBitmapExWinPhone.dll</HintPath>
    </Reference>
  </ItemGroup>
  <ItemGroup>
    <Compile Include="Platform\Json\MvxGeneralJsonEnumConverter.cs" />
<<<<<<< HEAD
    <Compile Include="Platform\Location\MvxBaseGeoLocationWatcher.cs" />
    <Compile Include="Platform\Json\MvxJsonConverter.cs" />
    <Compile Include="WindowsPhone\Platform\Converters\MvxCommandConverter.cs" />
    <Compile Include="WindowsPhone\Platform\Converters\MvxNativeValueConverter.cs" />
    <Compile Include="WindowsPhone\Platform\Converters\MvxWindowsPhoneColor.cs" />
    <Compile Include="WindowsPhone\Platform\Converters\MvxWindowsPhoneVisibility.cs" />
    <Compile Include="WindowsPhone\Platform\Converters\MvxObservableCollectionConverter.cs" />
=======
    <Compile Include="Platform\Lifetime\MvxBaseLifetimeMonitor.cs">
      <SubType>Code</SubType>
    </Compile>
    <Compile Include="Platform\Location\MvxBaseGeoLocationWatcher.cs">
      <SubType>Code</SubType>
    </Compile>
    <Compile Include="Platform\MvxBaseFileStoreService.cs">
      <SubType>Code</SubType>
    </Compile>
    <Compile Include="Platform\MvxBaseResourceLoader.cs">
      <SubType>Code</SubType>
    </Compile>
    <Compile Include="Platform\MvxBaseSetup.cs">
      <SubType>Code</SubType>
    </Compile>
    <Compile Include="Platform\MvxPlatformIndependentServiceProvider.cs">
      <SubType>Code</SubType>
    </Compile>
    <Compile Include="Platform\MvxServiceProvider.cs">
      <SubType>Code</SubType>
    </Compile>
    <Compile Include="Platform\MvxServiceProviderAttribute.cs">
      <SubType>Code</SubType>
    </Compile>
    <Compile Include="Platform\MvxServiceProviderSetup.cs">
      <SubType>Code</SubType>
    </Compile>
    <Compile Include="Platform\MvxValueEventArgs.cs" />
    <Compile Include="ShortNames\StringDict.cs">
      <SubType>Code</SubType>
    </Compile>
    <Compile Include="ViewModels\MvxApplicationObject.cs">
      <SubType>Code</SubType>
    </Compile>
    <Compile Include="ViewModels\MvxMainThreadDispatchingObject.cs">
      <SubType>Code</SubType>
    </Compile>
    <Compile Include="ViewModels\MvxNotifyCollectionChanged.cs">
      <SubType>Code</SubType>
    </Compile>
    <Compile Include="ViewModels\MvxNotifyPropertyChanged.cs">
      <SubType>Code</SubType>
    </Compile>
    <Compile Include="ViewModels\MvxNullViewModel.cs">
      <SubType>Code</SubType>
    </Compile>
    <Compile Include="ViewModels\MvxViewModel.cs">
      <SubType>Code</SubType>
    </Compile>
    <Compile Include="Views\MvxShowViewModelRequest.cs">
      <SubType>Code</SubType>
    </Compile>
    <Compile Include="Views\MvxViewsContainer.cs">
      <SubType>Code</SubType>
    </Compile>
    <Compile Include="Views\Attributes\MvxConditionalConventionalViewAttribute.cs" />
    <Compile Include="Views\Attributes\MvxUnconventionalViewAttribute.cs" />
>>>>>>> ddb26087
    <Compile Include="WindowsPhone\Interfaces\IMvxWindowsPhoneView.cs" />
    <Compile Include="WindowsPhone\Platform\MvxBaseWindowsPhoneSetup.cs" />
    <Compile Include="Properties\AssemblyInfo.cs" />
    <Compile Include="WindowsPhone\Commands\MvxWithArgsEventToCommand.cs" />
    <Compile Include="WindowsPhone\Commands\MvxSelectionChangedEventToCommand.cs" />
    <Compile Include="WindowsPhone\Commands\MvxEventToCommand.cs" />
    <Compile Include="WindowsPhone\Interfaces\IMvxWindowsPhoneViewModelRequestTranslator.cs" />
    <Compile Include="WindowsPhone\Platform\Lifetime\MvxWindowsPhoneLifetimeMonitor.cs" />
    <Compile Include="WindowsPhone\Platform\Location\MvxWindowsPhoneGeoLocationWatcher.cs" />
    <Compile Include="WindowsPhone\Platform\MvxDebugTrace.cs" />
    <Compile Include="WindowsPhone\MvxUriExtensionMethods.cs" />
    <Compile Include="WindowsPhone\Platform\Bookmarks\MvxWindowsPhoneLiveTileBookmarkLibrarian.cs" />
    <Compile Include="WindowsPhone\Platform\MvxThreadSleep.cs" />
    <Compile Include="WindowsPhone\Platform\SoundEffects\MvxSoundEffect.cs" />
    <Compile Include="WindowsPhone\Platform\SoundEffects\MvxSoundEffectInstance.cs" />
    <Compile Include="WindowsPhone\Platform\SoundEffects\MvxSoundEffectObjectLoader.cs" />
    <Compile Include="WindowsPhone\Platform\MvxWindowsPhoneResourceLoader.cs" />
    <Compile Include="WindowsPhone\Platform\Tasks\MvxShareTask.cs" />
    <Compile Include="WindowsPhone\Platform\Tasks\MvxComposeEmailTask.cs" />
    <Compile Include="WindowsPhone\Platform\Tasks\MvxPhoneCallTask.cs" />
    <Compile Include="WindowsPhone\Platform\Tasks\MvxWebBrowserTask.cs" />
    <Compile Include="WindowsPhone\Platform\Tasks\MvxWindowsPhoneTask.cs" />
    <Compile Include="WindowsPhone\Platform\Tasks\MvxPictureChooserTask.cs" />
    <Compile Include="WindowsPhone\Views\MvxMainThreadDispatcher.cs" />
    <Compile Include="WindowsPhone\Platform\MvxIsolatedStorageFileStoreService.cs" />
    <Compile Include="WindowsPhone\Views\MvxPhoneExtensionMethods.cs" />
    <Compile Include="WindowsPhone\Views\MvxPhoneViewsContainer.cs" />
    <Compile Include="WindowsPhone\Views\MvxPhonePage.cs" />
    <Compile Include="WindowsPhone\Views\MvxPhoneViewAttribute.cs" />
    <Compile Include="WindowsPhone\Views\MvxPhoneViewDispatcher.cs" />
    <Compile Include="WindowsPhone\Platform\MvxWindowsPhoneServiceProvider.cs" />
    <Compile Include="WindowsPhone\Views\MvxPhoneViewDispatcherProvider.cs" />
  </ItemGroup>
  <ItemGroup>
    <None Include="packages.config">
      <SubType>Designer</SubType>
    </None>
  </ItemGroup>
  <ItemGroup>
    <ProjectReference Include="Cirrious.MvvmCross.csproj">
      <Project>{B6E27475-E7D0-448C-A5CC-5097DCA1E2DD}</Project>
      <Name>Cirrious.MvvmCross</Name>
    </ProjectReference>
  </ItemGroup>
  <Import Project="$(MSBuildExtensionsPath)\Microsoft\Silverlight for Phone\$(TargetFrameworkVersion)\Microsoft.Silverlight.$(TargetFrameworkProfile).Overrides.targets" />
  <Import Project="$(MSBuildExtensionsPath)\Microsoft\Silverlight for Phone\$(TargetFrameworkVersion)\Microsoft.Silverlight.CSharp.targets" />
  <ProjectExtensions />
  <!-- To modify your build process, add your task inside one of the targets below and uncomment it. 
       Other similar extension points exist, see Microsoft.Common.targets.
  <Target Name="BeforeBuild">
  </Target>
  <Target Name="AfterBuild">
  </Target>
  -->
</Project><|MERGE_RESOLUTION|>--- conflicted
+++ resolved
@@ -65,7 +65,6 @@
   </ItemGroup>
   <ItemGroup>
     <Compile Include="Platform\Json\MvxGeneralJsonEnumConverter.cs" />
-<<<<<<< HEAD
     <Compile Include="Platform\Location\MvxBaseGeoLocationWatcher.cs" />
     <Compile Include="Platform\Json\MvxJsonConverter.cs" />
     <Compile Include="WindowsPhone\Platform\Converters\MvxCommandConverter.cs" />
@@ -73,65 +72,8 @@
     <Compile Include="WindowsPhone\Platform\Converters\MvxWindowsPhoneColor.cs" />
     <Compile Include="WindowsPhone\Platform\Converters\MvxWindowsPhoneVisibility.cs" />
     <Compile Include="WindowsPhone\Platform\Converters\MvxObservableCollectionConverter.cs" />
-=======
-    <Compile Include="Platform\Lifetime\MvxBaseLifetimeMonitor.cs">
-      <SubType>Code</SubType>
-    </Compile>
-    <Compile Include="Platform\Location\MvxBaseGeoLocationWatcher.cs">
-      <SubType>Code</SubType>
-    </Compile>
-    <Compile Include="Platform\MvxBaseFileStoreService.cs">
-      <SubType>Code</SubType>
-    </Compile>
-    <Compile Include="Platform\MvxBaseResourceLoader.cs">
-      <SubType>Code</SubType>
-    </Compile>
-    <Compile Include="Platform\MvxBaseSetup.cs">
-      <SubType>Code</SubType>
-    </Compile>
-    <Compile Include="Platform\MvxPlatformIndependentServiceProvider.cs">
-      <SubType>Code</SubType>
-    </Compile>
-    <Compile Include="Platform\MvxServiceProvider.cs">
-      <SubType>Code</SubType>
-    </Compile>
-    <Compile Include="Platform\MvxServiceProviderAttribute.cs">
-      <SubType>Code</SubType>
-    </Compile>
-    <Compile Include="Platform\MvxServiceProviderSetup.cs">
-      <SubType>Code</SubType>
-    </Compile>
-    <Compile Include="Platform\MvxValueEventArgs.cs" />
-    <Compile Include="ShortNames\StringDict.cs">
-      <SubType>Code</SubType>
-    </Compile>
-    <Compile Include="ViewModels\MvxApplicationObject.cs">
-      <SubType>Code</SubType>
-    </Compile>
-    <Compile Include="ViewModels\MvxMainThreadDispatchingObject.cs">
-      <SubType>Code</SubType>
-    </Compile>
-    <Compile Include="ViewModels\MvxNotifyCollectionChanged.cs">
-      <SubType>Code</SubType>
-    </Compile>
-    <Compile Include="ViewModels\MvxNotifyPropertyChanged.cs">
-      <SubType>Code</SubType>
-    </Compile>
-    <Compile Include="ViewModels\MvxNullViewModel.cs">
-      <SubType>Code</SubType>
-    </Compile>
-    <Compile Include="ViewModels\MvxViewModel.cs">
-      <SubType>Code</SubType>
-    </Compile>
-    <Compile Include="Views\MvxShowViewModelRequest.cs">
-      <SubType>Code</SubType>
-    </Compile>
-    <Compile Include="Views\MvxViewsContainer.cs">
-      <SubType>Code</SubType>
-    </Compile>
     <Compile Include="Views\Attributes\MvxConditionalConventionalViewAttribute.cs" />
     <Compile Include="Views\Attributes\MvxUnconventionalViewAttribute.cs" />
->>>>>>> ddb26087
     <Compile Include="WindowsPhone\Interfaces\IMvxWindowsPhoneView.cs" />
     <Compile Include="WindowsPhone\Platform\MvxBaseWindowsPhoneSetup.cs" />
     <Compile Include="Properties\AssemblyInfo.cs" />
