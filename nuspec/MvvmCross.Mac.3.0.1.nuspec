--- conflicted
+++ resolved
@@ -2,23 +2,14 @@
 <package xmlns="http://schemas.microsoft.com/packaging/2010/07/nuspec.xsd">
 	<metadata>
 		<id>MvvmCross.Mac</id>
-<<<<<<< HEAD
-		<version>3.1.1-beta4</version>
+		<version>3.1.1-beta5</version>
 		<title>MvvmCross for Mac</title>
-=======
-		<version>3.1.1-beta5</version>
-		<title>MvvmCross Mac</title>
->>>>>>> 80db6efd
 		<authors>MvvmCross</authors>
 		<owners>Stuart Lodge</owners>
 		<requireLicenseAcceptance>false</requireLicenseAcceptance>
 		<description>This package contains the Mac 'Getting Started' assemblies for MvvmCross v3 - Hot Tuna. This and other packages are currently under development...</description>
 		<dependencies>
-<<<<<<< HEAD
-		  <dependency id="MvvmCross.HotTuna.StarterPack.Mac" version="3.1.1-beta4" />
-=======
-		  <dependency id="MvvmCross.HotTuna.Mac.StarterPack" version="3.1.1-beta5" />
->>>>>>> 80db6efd
+		  <dependency id="MvvmCross.HotTuna.StarterPack.Mac" version="3.1.1-beta5" />
 		</dependencies>
 	</metadata>
 	<files>
