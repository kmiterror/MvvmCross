---
layout: documentation
title: Diagnostic & Logging
category: Fundamentals
order: 7
---

<<<<<<< HEAD
A great option to log messages, info and errors to the console or other outputs is the built in MvxLog! It is very extendable and easy to use.
=======
A great option to log messages, info and errors to the console or other outputs is MvxLog! It is very extendable and easy to use.
>>>>>>> 7c0e7d18

You just need to inject it in your ViewModel, something like:

```c#
public class MyViewModel : MvxViewModel
{
    private readonly IMvxLog _log;
    public MyViewModel(IMvxLog log)
    {
        _log = log;
    }

    private void SomeMethod()
    {
            _log.Trace("Some message");
    }
}
```

A more advanced case would be:

```c#
public class MyViewModel : MvxViewModel
{
    private readonly IMvxLog _log;
    public MyViewModel(IMvxLogProvider logProvider)
    {
        _log = logProvider.GetLogFor<MyViewModel>();
    }
	
	private void SomeMethod()
	{
		_log.ErrorException("Some message", new Exception());
	}
}
```

This makes the log context aware.

# Default logging with MvxLog

MvxLog is based on the Console output. If you want to use more advanced functionalities use one of the other frameworks by simply installing them from nuget.

# Log levels

The log levels that are available are:

```c#
public enum MvxLogLevel
{
	Trace,
	Debug,
	Info,
	Warn,
	Error,
	Fatal
}
```

# Extend it with custom log providers

There is built-in support for quite some popular logging frameworks. These ones are included:

- EntLib
- Log4Net
- Loupe
- NLog
- Serilog

To enable any of them override the `GetDefaultLogProviderType` in your platform projects `Setup.cs`.

```c#
protected override MvxLogProviderType GetDefaultLogProviderType() => MvxLogProviderType.Serilog;
```

If you have your own logging provider or want to implement one, you need to override this method on Setup: `protected override IMvxLogProvider CreateLogProvider()` and return your own implementation for it.

# Customize the log provider

In the case of Serilog you could do the following:

```c#
protected override IMvxLogProvider CreateLogProvider()
{
	Log.Logger = new LoggerConfiguration()
                .MinimumLevel.Debug()
                .WriteTo.LiterateConsole()
                .WriteTo.AndroidLog()
                .CreateLogger();
	return base.CreateLogProvider();
}
```

This would install a sink for the Serilog Xamarin extension.

Similar customizations can be done for other providers as well.

# Methods overview

The base interface for all the logging system is:

```c#
public interface IMvxLog
{
	bool Log(MvxLogLevel logLevel, Func<string> messageFunc, Exception exception = null, params object[] formatParameters);
}
```

But we have you covered with some extension methods which are ready to use:

```c#
public static class MvxLogExtensions
{
	public static bool IsDebugEnabled(this IMvxLog logger)

	public static bool IsErrorEnabled(this IMvxLog logger)

	public static bool IsFatalEnabled(this IMvxLog logger)

	public static bool IsInfoEnabled(this IMvxLog logger)

	public static bool IsTraceEnabled(this IMvxLog logger)

	public static bool IsWarnEnabled(this IMvxLog logger)

	public static void Debug(this IMvxLog logger, Func<string> messageFunc)

	public static void Debug(this IMvxLog logger, string message)

	public static void Debug(this IMvxLog logger, string message, params object[] args)

	public static void Debug(this IMvxLog logger, Exception exception, string message, params object[] args)

	public static void DebugFormat(this IMvxLog logger, string message, params object[] args)

	public static void DebugException(this IMvxLog logger, string message, Exception exception)

	public static void DebugException(this IMvxLog logger, string message, Exception exception, params object[] formatParams)

	public static void Error(this IMvxLog logger, Func<string> messageFunc)

	public static void Error(this IMvxLog logger, string message)

	public static void Error(this IMvxLog logger, string message, params object[] args)

	public static void Error(this IMvxLog logger, Exception exception, string message, params object[] args)

	public static void ErrorFormat(this IMvxLog logger, string message, params object[] args)

	public static void ErrorException(this IMvxLog logger, string message, Exception exception, params object[] formatParams)

	public static void Fatal(this IMvxLog logger, Func<string> messageFunc)

	public static void Fatal(this IMvxLog logger, string message)

	public static void Fatal(this IMvxLog logger, string message, params object[] args)

	public static void Fatal(this IMvxLog logger, Exception exception, string message, params object[] args)

	public static void FatalFormat(this IMvxLog logger, string message, params object[] args)

	public static void FatalException(this IMvxLog logger, string message, Exception exception, params object[] formatParams)

	public static void Info(this IMvxLog logger, Func<string> messageFunc)

	public static void Info(this IMvxLog logger, string message)

	public static void Info(this IMvxLog logger, string message, params object[] args)

	public static void Info(this IMvxLog logger, Exception exception, string message, params object[] args)

	public static void InfoFormat(this IMvxLog logger, string message, params object[] args)

	public static void InfoException(this IMvxLog logger, string message, Exception exception, params object[] formatParams)

	public static void Trace(this IMvxLog logger, Func<string> messageFunc)

	public static void Trace(this IMvxLog logger, string message)

	public static void Trace(this IMvxLog logger, string message, params object[] args)

	public static void Trace(this IMvxLog logger, Exception exception, string message, params object[] args)

	public static void TraceFormat(this IMvxLog logger, string message, params object[] args)

	public static void TraceException(this IMvxLog logger, string message, Exception exception, params object[] formatParams)

	public static void Warn(this IMvxLog logger, Func<string> messageFunc)

	public static void Warn(this IMvxLog logger, string message)

	public static void Warn(this IMvxLog logger, string message, params object[] args)

	public static void Warn(this IMvxLog logger, Exception exception, string message, params object[] args)

	public static void WarnFormat(this IMvxLog logger, string message, params object[] args)
}
```

All log providers implement `IMvxLogProvider`:

```c#
public interface IMvxLogProvider
{
	IMvxLog GetLogFor<T>();

	IMvxLog GetLogFor(string name);

	IDisposable OpenNestedContext(string message);

	IDisposable OpenMappedContext(string key, string value);
}
```<|MERGE_RESOLUTION|>--- conflicted
+++ resolved
@@ -5,11 +5,7 @@
 order: 7
 ---
 
-<<<<<<< HEAD
-A great option to log messages, info and errors to the console or other outputs is the built in MvxLog! It is very extendable and easy to use.
-=======
 A great option to log messages, info and errors to the console or other outputs is MvxLog! It is very extendable and easy to use.
->>>>>>> 7c0e7d18
 
 You just need to inject it in your ViewModel, something like:
 
