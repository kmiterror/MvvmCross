<<<<<<< HEAD
﻿<?xml version="1.0" encoding="utf-8"?>
<Project ToolsVersion="4.0" DefaultTargets="Build" xmlns="http://schemas.microsoft.com/developer/msbuild/2003">
  <PropertyGroup>
    <Configuration Condition=" '$(Configuration)' == '' ">Debug</Configuration>
    <Platform Condition=" '$(Platform)' == '' ">AnyCPU</Platform>
    <ProjectGuid>{C6DA15E8-A377-40BE-970F-E2681C79BB34}</ProjectGuid>
    <ProjectTypeGuids>{EFBA0AD7-5A72-4C68-AF49-83D382785DCF};{FAE04EC0-301F-11D3-BF4B-00C04F79EFBC}</ProjectTypeGuids>
    <OutputType>Library</OutputType>
    <AppDesignerFolder>Properties</AppDesignerFolder>
    <RootNamespace>MvvmCross.Droid.Support.V7.Preference</RootNamespace>
    <AssemblyName>MvvmCross.Droid.Support.V7.Preference</AssemblyName>
    <FileAlignment>512</FileAlignment>
    <AndroidResgenFile>Resources\Resource.Designer.cs</AndroidResgenFile>
    <GenerateSerializationAssemblies>Off</GenerateSerializationAssemblies>
    <AndroidUseLatestPlatformSdk>True</AndroidUseLatestPlatformSdk>
    <TargetFrameworkVersion>v6.0</TargetFrameworkVersion>
  </PropertyGroup>
  <PropertyGroup Condition=" '$(Configuration)|$(Platform)' == 'Debug|AnyCPU' ">
    <DebugSymbols>true</DebugSymbols>
    <DebugType>full</DebugType>
    <Optimize>false</Optimize>
    <OutputPath>bin\Debug\</OutputPath>
    <DefineConstants>DEBUG;TRACE</DefineConstants>
    <ErrorReport>prompt</ErrorReport>
    <WarningLevel>4</WarningLevel>
  </PropertyGroup>
  <PropertyGroup Condition=" '$(Configuration)|$(Platform)' == 'Release|AnyCPU' ">
    <DebugType>pdbonly</DebugType>
    <Optimize>true</Optimize>
    <OutputPath>bin\Release\</OutputPath>
    <DefineConstants>TRACE</DefineConstants>
    <ErrorReport>prompt</ErrorReport>
    <WarningLevel>4</WarningLevel>
  </PropertyGroup>
  <ItemGroup>
    <Reference Include="Mono.Android" />
    <Reference Include="Mono.Android.Export" />
    <Reference Include="mscorlib" />
    <Reference Include="System" />
    <Reference Include="System.Core" />
    <Reference Include="System.Xml.Linq" />
    <Reference Include="System.Xml" />
    <Reference Include="Cirrious.CrossCore, Version=4.0.0.0, Culture=neutral, PublicKeyToken=null">
      <HintPath>..\packages\MvvmCross.HotTuna.CrossCore.4.0.0-beta5\lib\MonoAndroid\Cirrious.CrossCore.dll</HintPath>
    </Reference>
    <Reference Include="Cirrious.CrossCore.Droid, Version=4.0.0.0, Culture=neutral, PublicKeyToken=null">
      <HintPath>..\packages\MvvmCross.HotTuna.CrossCore.4.0.0-beta5\lib\MonoAndroid\Cirrious.CrossCore.Droid.dll</HintPath>
    </Reference>
    <Reference Include="Cirrious.MvvmCross, Version=4.0.0.0, Culture=neutral, PublicKeyToken=null">
      <HintPath>..\packages\MvvmCross.HotTuna.MvvmCrossLibraries.4.0.0-beta5\lib\MonoAndroid\Cirrious.MvvmCross.dll</HintPath>
    </Reference>
    <Reference Include="Cirrious.MvvmCross.Binding, Version=4.0.0.0, Culture=neutral, PublicKeyToken=null">
      <HintPath>..\packages\MvvmCross.HotTuna.Binding.4.0.0-beta5\lib\MonoAndroid\Cirrious.MvvmCross.Binding.dll</HintPath>
    </Reference>
    <Reference Include="Cirrious.MvvmCross.Binding.Droid, Version=4.0.0.0, Culture=neutral, PublicKeyToken=null">
      <HintPath>..\packages\MvvmCross.HotTuna.Binding.4.0.0-beta5\lib\MonoAndroid\Cirrious.MvvmCross.Binding.Droid.dll</HintPath>
    </Reference>
    <Reference Include="Cirrious.MvvmCross.Droid, Version=4.0.0.0, Culture=neutral, PublicKeyToken=null">
      <HintPath>..\packages\MvvmCross.HotTuna.MvvmCrossLibraries.4.0.0-beta5\lib\MonoAndroid\Cirrious.MvvmCross.Droid.dll</HintPath>
    </Reference>
    <Reference Include="Cirrious.MvvmCross.Localization, Version=4.0.0.0, Culture=neutral, PublicKeyToken=null">
      <HintPath>..\packages\MvvmCross.HotTuna.CrossCore.4.0.0-beta5\lib\MonoAndroid\Cirrious.MvvmCross.Localization.dll</HintPath>
    </Reference>
    <Reference Include="Xamarin.Android.Support.v4">
      <HintPath>..\packages\Xamarin.Android.Support.v4.23.1.1.0\lib\MonoAndroid403\Xamarin.Android.Support.v4.dll</HintPath>
    </Reference>
    <Reference Include="Xamarin.Android.Support.v7.RecyclerView">
      <HintPath>..\packages\Xamarin.Android.Support.v7.RecyclerView.23.1.1.0\lib\MonoAndroid403\Xamarin.Android.Support.v7.RecyclerView.dll</HintPath>
    </Reference>
    <Reference Include="Xamarin.Android.Support.v7.AppCompat">
      <HintPath>..\packages\Xamarin.Android.Support.v7.AppCompat.23.1.1.0\lib\MonoAndroid403\Xamarin.Android.Support.v7.AppCompat.dll</HintPath>
    </Reference>
    <Reference Include="Xamarin.Android.Support.v7.Preference">
      <HintPath>..\packages\Xamarin.Android.Support.v7.Preference.23.1.1.0\lib\MonoAndroid41\Xamarin.Android.Support.v7.Preference.dll</HintPath>
    </Reference>
  </ItemGroup>
  <ItemGroup>
    <Compile Include="MvxEventSourcePreferenceFragmentCompat.cs" />
    <Compile Include="MvxPreferenceFragmentCompat.cs" />
    <Compile Include="Properties\AssemblyInfo.cs" />
  </ItemGroup>
  <ItemGroup>
    <None Include="packages.config" />
  </ItemGroup>
  <ItemGroup>
    <ProjectReference Include="..\MvvmCross.Droid.Support.V7.AppCompat\MvvmCross.Droid.Support.V7.AppCompat.csproj">
      <Project>{911D9032-EA82-41B9-80D7-5DB84951B6E5}</Project>
      <Name>MvvmCross.Droid.Support.V7.AppCompat</Name>
    </ProjectReference>
    <ProjectReference Include="..\MvvmCross.Droid.Support.V7.Fragging\MvvmCross.Droid.Support.V7.Fragging.csproj">
      <Project>{5B74F15E-E377-4662-9636-4233049EDDC3}</Project>
      <Name>MvvmCross.Droid.Support.V7.Fragging</Name>
    </ProjectReference>
  </ItemGroup>
  <Import Project="$(MSBuildExtensionsPath)\Xamarin\Android\Xamarin.Android.CSharp.targets" />
  <!-- To modify your build process, add your task inside one of the targets below and uncomment it. 
       Other similar extension points exist, see Microsoft.Common.targets.
  <Target Name="BeforeBuild">
  </Target>
  <Target Name="AfterBuild">
  </Target>
  -->
=======
﻿<?xml version="1.0" encoding="utf-8"?>
<Project ToolsVersion="4.0" DefaultTargets="Build" xmlns="http://schemas.microsoft.com/developer/msbuild/2003">
  <PropertyGroup>
    <Configuration Condition=" '$(Configuration)' == '' ">Debug</Configuration>
    <Platform Condition=" '$(Platform)' == '' ">AnyCPU</Platform>
    <ProjectGuid>{C6DA15E8-A377-40BE-970F-E2681C79BB34}</ProjectGuid>
    <ProjectTypeGuids>{EFBA0AD7-5A72-4C68-AF49-83D382785DCF};{FAE04EC0-301F-11D3-BF4B-00C04F79EFBC}</ProjectTypeGuids>
    <OutputType>Library</OutputType>
    <AppDesignerFolder>Properties</AppDesignerFolder>
    <RootNamespace>MvvmCross.Droid.Support.V7.Preference</RootNamespace>
    <AssemblyName>MvvmCross.Droid.Support.V7.Preference</AssemblyName>
    <FileAlignment>512</FileAlignment>
    <AndroidResgenFile>Resources\Resource.Designer.cs</AndroidResgenFile>
    <GenerateSerializationAssemblies>Off</GenerateSerializationAssemblies>
    <AndroidUseLatestPlatformSdk>True</AndroidUseLatestPlatformSdk>
    <TargetFrameworkVersion>v6.0</TargetFrameworkVersion>
  </PropertyGroup>
  <PropertyGroup Condition=" '$(Configuration)|$(Platform)' == 'Debug|AnyCPU' ">
    <DebugSymbols>true</DebugSymbols>
    <DebugType>full</DebugType>
    <Optimize>false</Optimize>
    <OutputPath>..\bin\Debug\</OutputPath>
    <DefineConstants>DEBUG;TRACE</DefineConstants>
    <ErrorReport>prompt</ErrorReport>
    <WarningLevel>4</WarningLevel>
  </PropertyGroup>
  <PropertyGroup Condition=" '$(Configuration)|$(Platform)' == 'Release|AnyCPU' ">
    <DebugType>pdbonly</DebugType>
    <Optimize>true</Optimize>
    <OutputPath>..\bin\Release\</OutputPath>
    <DefineConstants>TRACE</DefineConstants>
    <ErrorReport>prompt</ErrorReport>
    <WarningLevel>4</WarningLevel>
  </PropertyGroup>
  <ItemGroup>
    <Reference Include="Cirrious.CrossCore, Version=4.0.0.0, Culture=neutral, processorArchitecture=MSIL">
      <HintPath>..\packages\MvvmCross.HotTuna.CrossCore.4.0.0-beta7\lib\MonoAndroid\Cirrious.CrossCore.dll</HintPath>
      <Private>True</Private>
    </Reference>
    <Reference Include="Cirrious.CrossCore.Droid, Version=4.0.0.0, Culture=neutral, processorArchitecture=MSIL">
      <HintPath>..\packages\MvvmCross.HotTuna.CrossCore.4.0.0-beta7\lib\MonoAndroid\Cirrious.CrossCore.Droid.dll</HintPath>
      <Private>True</Private>
    </Reference>
    <Reference Include="Cirrious.MvvmCross, Version=4.0.0.0, Culture=neutral, processorArchitecture=MSIL">
      <HintPath>..\packages\MvvmCross.HotTuna.MvvmCrossLibraries.4.0.0-beta7\lib\MonoAndroid\Cirrious.MvvmCross.dll</HintPath>
      <Private>True</Private>
    </Reference>
    <Reference Include="Cirrious.MvvmCross.Binding, Version=4.0.0.0, Culture=neutral, processorArchitecture=MSIL">
      <HintPath>..\packages\MvvmCross.HotTuna.Binding.4.0.0-beta7\lib\MonoAndroid\Cirrious.MvvmCross.Binding.dll</HintPath>
      <Private>True</Private>
    </Reference>
    <Reference Include="Cirrious.MvvmCross.Binding.Droid, Version=4.0.0.0, Culture=neutral, processorArchitecture=MSIL">
      <HintPath>..\packages\MvvmCross.HotTuna.Binding.4.0.0-beta7\lib\MonoAndroid\Cirrious.MvvmCross.Binding.Droid.dll</HintPath>
      <Private>True</Private>
    </Reference>
    <Reference Include="Cirrious.MvvmCross.Droid, Version=4.0.0.0, Culture=neutral, processorArchitecture=MSIL">
      <HintPath>..\packages\MvvmCross.HotTuna.MvvmCrossLibraries.4.0.0-beta7\lib\MonoAndroid\Cirrious.MvvmCross.Droid.dll</HintPath>
      <Private>True</Private>
    </Reference>
    <Reference Include="Cirrious.MvvmCross.Localization, Version=4.0.0.0, Culture=neutral, processorArchitecture=MSIL">
      <HintPath>..\packages\MvvmCross.HotTuna.CrossCore.4.0.0-beta7\lib\MonoAndroid\Cirrious.MvvmCross.Localization.dll</HintPath>
      <Private>True</Private>
    </Reference>
    <Reference Include="Mono.Android" />
    <Reference Include="Mono.Android.Export" />
    <Reference Include="mscorlib" />
    <Reference Include="System" />
    <Reference Include="System.Core" />
    <Reference Include="System.Xml.Linq" />
    <Reference Include="System.Xml" />
    <Reference Include="Xamarin.Android.Support.v4">
      <HintPath>..\packages\Xamarin.Android.Support.v4.23.1.1.0\lib\MonoAndroid403\Xamarin.Android.Support.v4.dll</HintPath>
    </Reference>
    <Reference Include="Xamarin.Android.Support.v7.RecyclerView">
      <HintPath>..\packages\Xamarin.Android.Support.v7.RecyclerView.23.1.1.0\lib\MonoAndroid403\Xamarin.Android.Support.v7.RecyclerView.dll</HintPath>
    </Reference>
    <Reference Include="Xamarin.Android.Support.v7.AppCompat">
      <HintPath>..\packages\Xamarin.Android.Support.v7.AppCompat.23.1.1.0\lib\MonoAndroid403\Xamarin.Android.Support.v7.AppCompat.dll</HintPath>
    </Reference>
    <Reference Include="Xamarin.Android.Support.v7.Preference">
      <HintPath>..\packages\Xamarin.Android.Support.v7.Preference.23.1.1.0\lib\MonoAndroid41\Xamarin.Android.Support.v7.Preference.dll</HintPath>
    </Reference>
  </ItemGroup>
  <ItemGroup>
    <Compile Include="MvxEventSourcePreferenceFragmentCompat.cs" />
    <Compile Include="MvxPreferenceFragmentCompat.cs" />
    <Compile Include="Properties\AssemblyInfo.cs" />
  </ItemGroup>
  <ItemGroup>
    <None Include="packages.config" />
  </ItemGroup>
  <ItemGroup>
    <ProjectReference Include="..\MvvmCross.Droid.Support.V7.AppCompat\MvvmCross.Droid.Support.V7.AppCompat.csproj">
      <Project>{911D9032-EA82-41B9-80D7-5DB84951B6E5}</Project>
      <Name>MvvmCross.Droid.Support.V7.AppCompat</Name>
    </ProjectReference>
    <ProjectReference Include="..\MvvmCross.Droid.Support.V7.Fragging\MvvmCross.Droid.Support.V7.Fragging.csproj">
      <Project>{5B74F15E-E377-4662-9636-4233049EDDC3}</Project>
      <Name>MvvmCross.Droid.Support.V7.Fragging</Name>
    </ProjectReference>
  </ItemGroup>
  <Import Project="$(MSBuildExtensionsPath)\Xamarin\Android\Xamarin.Android.CSharp.targets" />
  <!-- To modify your build process, add your task inside one of the targets below and uncomment it. 
       Other similar extension points exist, see Microsoft.Common.targets.
  <Target Name="BeforeBuild">
  </Target>
  <Target Name="AfterBuild">
  </Target>
  -->
>>>>>>> c50c5dbe
</Project><|MERGE_RESOLUTION|>--- conflicted
+++ resolved
@@ -1,107 +1,3 @@
-<<<<<<< HEAD
-﻿<?xml version="1.0" encoding="utf-8"?>
-<Project ToolsVersion="4.0" DefaultTargets="Build" xmlns="http://schemas.microsoft.com/developer/msbuild/2003">
-  <PropertyGroup>
-    <Configuration Condition=" '$(Configuration)' == '' ">Debug</Configuration>
-    <Platform Condition=" '$(Platform)' == '' ">AnyCPU</Platform>
-    <ProjectGuid>{C6DA15E8-A377-40BE-970F-E2681C79BB34}</ProjectGuid>
-    <ProjectTypeGuids>{EFBA0AD7-5A72-4C68-AF49-83D382785DCF};{FAE04EC0-301F-11D3-BF4B-00C04F79EFBC}</ProjectTypeGuids>
-    <OutputType>Library</OutputType>
-    <AppDesignerFolder>Properties</AppDesignerFolder>
-    <RootNamespace>MvvmCross.Droid.Support.V7.Preference</RootNamespace>
-    <AssemblyName>MvvmCross.Droid.Support.V7.Preference</AssemblyName>
-    <FileAlignment>512</FileAlignment>
-    <AndroidResgenFile>Resources\Resource.Designer.cs</AndroidResgenFile>
-    <GenerateSerializationAssemblies>Off</GenerateSerializationAssemblies>
-    <AndroidUseLatestPlatformSdk>True</AndroidUseLatestPlatformSdk>
-    <TargetFrameworkVersion>v6.0</TargetFrameworkVersion>
-  </PropertyGroup>
-  <PropertyGroup Condition=" '$(Configuration)|$(Platform)' == 'Debug|AnyCPU' ">
-    <DebugSymbols>true</DebugSymbols>
-    <DebugType>full</DebugType>
-    <Optimize>false</Optimize>
-    <OutputPath>bin\Debug\</OutputPath>
-    <DefineConstants>DEBUG;TRACE</DefineConstants>
-    <ErrorReport>prompt</ErrorReport>
-    <WarningLevel>4</WarningLevel>
-  </PropertyGroup>
-  <PropertyGroup Condition=" '$(Configuration)|$(Platform)' == 'Release|AnyCPU' ">
-    <DebugType>pdbonly</DebugType>
-    <Optimize>true</Optimize>
-    <OutputPath>bin\Release\</OutputPath>
-    <DefineConstants>TRACE</DefineConstants>
-    <ErrorReport>prompt</ErrorReport>
-    <WarningLevel>4</WarningLevel>
-  </PropertyGroup>
-  <ItemGroup>
-    <Reference Include="Mono.Android" />
-    <Reference Include="Mono.Android.Export" />
-    <Reference Include="mscorlib" />
-    <Reference Include="System" />
-    <Reference Include="System.Core" />
-    <Reference Include="System.Xml.Linq" />
-    <Reference Include="System.Xml" />
-    <Reference Include="Cirrious.CrossCore, Version=4.0.0.0, Culture=neutral, PublicKeyToken=null">
-      <HintPath>..\packages\MvvmCross.HotTuna.CrossCore.4.0.0-beta5\lib\MonoAndroid\Cirrious.CrossCore.dll</HintPath>
-    </Reference>
-    <Reference Include="Cirrious.CrossCore.Droid, Version=4.0.0.0, Culture=neutral, PublicKeyToken=null">
-      <HintPath>..\packages\MvvmCross.HotTuna.CrossCore.4.0.0-beta5\lib\MonoAndroid\Cirrious.CrossCore.Droid.dll</HintPath>
-    </Reference>
-    <Reference Include="Cirrious.MvvmCross, Version=4.0.0.0, Culture=neutral, PublicKeyToken=null">
-      <HintPath>..\packages\MvvmCross.HotTuna.MvvmCrossLibraries.4.0.0-beta5\lib\MonoAndroid\Cirrious.MvvmCross.dll</HintPath>
-    </Reference>
-    <Reference Include="Cirrious.MvvmCross.Binding, Version=4.0.0.0, Culture=neutral, PublicKeyToken=null">
-      <HintPath>..\packages\MvvmCross.HotTuna.Binding.4.0.0-beta5\lib\MonoAndroid\Cirrious.MvvmCross.Binding.dll</HintPath>
-    </Reference>
-    <Reference Include="Cirrious.MvvmCross.Binding.Droid, Version=4.0.0.0, Culture=neutral, PublicKeyToken=null">
-      <HintPath>..\packages\MvvmCross.HotTuna.Binding.4.0.0-beta5\lib\MonoAndroid\Cirrious.MvvmCross.Binding.Droid.dll</HintPath>
-    </Reference>
-    <Reference Include="Cirrious.MvvmCross.Droid, Version=4.0.0.0, Culture=neutral, PublicKeyToken=null">
-      <HintPath>..\packages\MvvmCross.HotTuna.MvvmCrossLibraries.4.0.0-beta5\lib\MonoAndroid\Cirrious.MvvmCross.Droid.dll</HintPath>
-    </Reference>
-    <Reference Include="Cirrious.MvvmCross.Localization, Version=4.0.0.0, Culture=neutral, PublicKeyToken=null">
-      <HintPath>..\packages\MvvmCross.HotTuna.CrossCore.4.0.0-beta5\lib\MonoAndroid\Cirrious.MvvmCross.Localization.dll</HintPath>
-    </Reference>
-    <Reference Include="Xamarin.Android.Support.v4">
-      <HintPath>..\packages\Xamarin.Android.Support.v4.23.1.1.0\lib\MonoAndroid403\Xamarin.Android.Support.v4.dll</HintPath>
-    </Reference>
-    <Reference Include="Xamarin.Android.Support.v7.RecyclerView">
-      <HintPath>..\packages\Xamarin.Android.Support.v7.RecyclerView.23.1.1.0\lib\MonoAndroid403\Xamarin.Android.Support.v7.RecyclerView.dll</HintPath>
-    </Reference>
-    <Reference Include="Xamarin.Android.Support.v7.AppCompat">
-      <HintPath>..\packages\Xamarin.Android.Support.v7.AppCompat.23.1.1.0\lib\MonoAndroid403\Xamarin.Android.Support.v7.AppCompat.dll</HintPath>
-    </Reference>
-    <Reference Include="Xamarin.Android.Support.v7.Preference">
-      <HintPath>..\packages\Xamarin.Android.Support.v7.Preference.23.1.1.0\lib\MonoAndroid41\Xamarin.Android.Support.v7.Preference.dll</HintPath>
-    </Reference>
-  </ItemGroup>
-  <ItemGroup>
-    <Compile Include="MvxEventSourcePreferenceFragmentCompat.cs" />
-    <Compile Include="MvxPreferenceFragmentCompat.cs" />
-    <Compile Include="Properties\AssemblyInfo.cs" />
-  </ItemGroup>
-  <ItemGroup>
-    <None Include="packages.config" />
-  </ItemGroup>
-  <ItemGroup>
-    <ProjectReference Include="..\MvvmCross.Droid.Support.V7.AppCompat\MvvmCross.Droid.Support.V7.AppCompat.csproj">
-      <Project>{911D9032-EA82-41B9-80D7-5DB84951B6E5}</Project>
-      <Name>MvvmCross.Droid.Support.V7.AppCompat</Name>
-    </ProjectReference>
-    <ProjectReference Include="..\MvvmCross.Droid.Support.V7.Fragging\MvvmCross.Droid.Support.V7.Fragging.csproj">
-      <Project>{5B74F15E-E377-4662-9636-4233049EDDC3}</Project>
-      <Name>MvvmCross.Droid.Support.V7.Fragging</Name>
-    </ProjectReference>
-  </ItemGroup>
-  <Import Project="$(MSBuildExtensionsPath)\Xamarin\Android\Xamarin.Android.CSharp.targets" />
-  <!-- To modify your build process, add your task inside one of the targets below and uncomment it. 
-       Other similar extension points exist, see Microsoft.Common.targets.
-  <Target Name="BeforeBuild">
-  </Target>
-  <Target Name="AfterBuild">
-  </Target>
-  -->
-=======
 ﻿<?xml version="1.0" encoding="utf-8"?>
 <Project ToolsVersion="4.0" DefaultTargets="Build" xmlns="http://schemas.microsoft.com/developer/msbuild/2003">
   <PropertyGroup>
@@ -211,5 +107,4 @@
   <Target Name="AfterBuild">
   </Target>
   -->
->>>>>>> c50c5dbe
 </Project>