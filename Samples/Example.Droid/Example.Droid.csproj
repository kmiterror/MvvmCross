--- conflicted
+++ resolved
@@ -167,14 +167,5 @@
   <ItemGroup>
     <AndroidResource Include="Resources\drawable\splash.png" />
   </ItemGroup>
-<<<<<<< HEAD
-  <ItemGroup>
-    <AndroidResource Include="Resources\transition\slide_left.xml" />
-  </ItemGroup>
-  <ItemGroup>
-    <AndroidResource Include="Resources\transition\slide_right.xml" />
-  </ItemGroup>
-=======
   <Import Project="$(MSBuildExtensionsPath)\Xamarin\Android\Xamarin.Android.CSharp.targets" />
->>>>>>> 1bc62264
 </Project>