--- conflicted
+++ resolved
@@ -19,12 +19,8 @@
 
 namespace MvvmCross.Droid.Support.V7.AppCompat
 {
-<<<<<<< HEAD
+    [Register("mvvmcross.droid.support.v7.appcompat.MvxAppCompatActivity")]
     public class MvxAppCompatActivity
-=======
-    [Register("mvvmcross.droid.support.v7.appcompat.MvxAppCompatActivity")]
-    public abstract class MvxAppCompatActivity
->>>>>>> a0db8f71
         : MvxEventSourceAppCompatActivity
         , IMvxAndroidView
     {
