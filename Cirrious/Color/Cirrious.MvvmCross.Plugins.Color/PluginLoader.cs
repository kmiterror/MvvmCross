--- conflicted
+++ resolved
@@ -28,15 +28,11 @@
         private void RegisterValueConverters()
         {
             var registry = Mvx.Resolve<IMvxValueConverterRegistry>();
-<<<<<<< HEAD
-            registry.AddOrOverwriteFrom(GetType().GetTypeInfo().Assembly);
-=======
             registry.AddOrOverwrite("ARGB", new MvxARGBValueConverter());
             registry.AddOrOverwrite("NativeColor", new MvxNativeColorValueConverter());
             registry.AddOrOverwrite("RGBA", new MvxRGBAValueConverter());
             registry.AddOrOverwrite("RGB", new MvxRGBValueConverter());
             registry.AddOrOverwrite("RGBIntColor", new MvxRGBIntColorValueConverter());
->>>>>>> 23773039
         }
     }
 }