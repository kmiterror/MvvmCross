<<<<<<< HEAD
﻿namespace Playground.Forms.Uwp
=======
﻿using MvvmCross;
using MvvmCross.Forms.Platform.Uap.Presenters;
using MvvmCross.Forms.Platform.Uap.Views;
using MvvmCross.Forms.Presenters;
using MvvmCross.Forms.Views;
using MvvmCross.ViewModels;

// The Blank Page item template is documented at https://go.microsoft.com/fwlink/?LinkId=402352&clcid=0x409

namespace Playground.Forms.Uwp
>>>>>>> d17f663e
{
    public sealed partial class MainPage
    {
        public MainPage()
        {
            InitializeComponent();
        }
    }
}<|MERGE_RESOLUTION|>--- conflicted
+++ resolved
@@ -1,17 +1,4 @@
-<<<<<<< HEAD
-﻿namespace Playground.Forms.Uwp
-=======
-﻿using MvvmCross;
-using MvvmCross.Forms.Platform.Uap.Presenters;
-using MvvmCross.Forms.Platform.Uap.Views;
-using MvvmCross.Forms.Presenters;
-using MvvmCross.Forms.Views;
-using MvvmCross.ViewModels;
-
-// The Blank Page item template is documented at https://go.microsoft.com/fwlink/?LinkId=402352&clcid=0x409
-
 namespace Playground.Forms.Uwp
->>>>>>> d17f663e
 {
     public sealed partial class MainPage
     {
